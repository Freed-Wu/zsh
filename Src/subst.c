/*
 * subst.c - various substitutions
 *
 * This file is part of zsh, the Z shell.
 *
 * Copyright (c) 1992-1997 Paul Falstad
 * All rights reserved.
 *
 * Permission is hereby granted, without written agreement and without
 * license or royalty fees, to use, copy, modify, and distribute this
 * software and to distribute modified versions of this software for any
 * purpose, provided that the above copyright notice and the following
 * two paragraphs appear in all copies of this software.
 *
 * In no event shall Paul Falstad or the Zsh Development Group be liable
 * to any party for direct, indirect, special, incidental, or consequential
 * damages arising out of the use of this software and its documentation,
 * even if Paul Falstad and the Zsh Development Group have been advised of
 * the possibility of such damage.
 *
 * Paul Falstad and the Zsh Development Group specifically disclaim any
 * warranties, including, but not limited to, the implied warranties of
 * merchantability and fitness for a particular purpose.  The software
 * provided hereunder is on an "as is" basis, and Paul Falstad and the
 * Zsh Development Group have no obligation to provide maintenance,
 * support, updates, enhancements, or modifications.
 *
 */

#include <assert.h>

#include "zsh.mdh"
#include "subst.pro"

#define LF_ARRAY	1

/**/
char nulstring[] = {Nularg, '\0'};

int arrcachelen(Param pm);
    
/* Do substitutions before fork. These are:
 *  - Process substitution: <(...), >(...), =(...)
 *  - Parameter substitution
 *  - Command substitution
 * Followed by
 *  - Quote removal
 *  - Brace expansion
 *  - Tilde and equals substitution
 *
 * "flag"s contains PREFORK_* flags, defined in zsh.h.
 *
 * "ret_flags" is used to return values from nested parameter
 * substitions.  It may be NULL in which case PREFORK_SUBEXP
 * must not appear in flags; any return value from below
 * will be discarded.
 */

/**/
mod_export void
prefork(LinkList list, int flags, int *ret_flags)
{
    LinkNode node, stop = 0;
    int keep = 0, asssub = (flags & PREFORK_TYPESET) && isset(KSHTYPESET);
    int ret_flags_local = 0;
    if (!ret_flags)
	ret_flags = &ret_flags_local; /* will be discarded */

    queue_signals();
    for (node = firstnode(list); node; incnode(node)) {
	if (isset(SHFILEEXPANSION)) {
	    /*
	     * Here and below we avoid taking the address
	     * of a void * and then pretending it's a char **
	     * instead of a void ** by a little inefficiency.
	     * This could be avoided with some extra linked list
	     * machinery, but that would need quite a lot of work
	     * to ensure consistency.  What we really need is
	     * templates...
	     */
	    char *cptr = (char *)getdata(node);
	    filesub(&cptr, flags & (PREFORK_TYPESET|PREFORK_ASSIGN));
	    /*
	     * The assignment is so simple it's not worth
	     * testing if cptr changed...
	     */
	    setdata(node, cptr);
	}
	if (!(node = stringsubst(list, node,
				 flags & ~(PREFORK_TYPESET|PREFORK_ASSIGN),
				 ret_flags, asssub))) {
	    unqueue_signals();
	    return;
	}
    }
    for (node = firstnode(list); node; incnode(node)) {
	if (node == stop)
	    keep = 0;
	if (*(char *)getdata(node)) {
	    remnulargs(getdata(node));
	    if (unset(IGNOREBRACES) && !(flags & PREFORK_SINGLE)) {
		if (!keep)
		    stop = nextnode(node);
		while (hasbraces(getdata(node))) {
		    keep = 1;
		    xpandbraces(list, &node);
		}
	    }
	    if (unset(SHFILEEXPANSION)) {
		char *cptr = (char *)getdata(node);
		filesub(&cptr, flags & (PREFORK_TYPESET|PREFORK_ASSIGN));
		setdata(node, cptr);
	    }
	} else if (!(flags & PREFORK_SINGLE) && !keep)
	    uremnode(list, node);
	if (errflag) {
	    unqueue_signals();
	    return;
	}
    }
    unqueue_signals();
}

/*
 * Perform $'...' quoting.  The arguments are
 *   strstart   The start of the string
 *   pstrdpos   Initially, *pstrdpos is the position where the $ of the $'
 *              occurs.  It will be updated to the next character after the
 *              last ' of the $'...'.
 * The return value is the entire allocated string from strstart on the heap.
 * Note the original string may be modified in the process.
 */
/**/
static char *
stringsubstquote(char *strstart, char **pstrdpos)
{
    int len;
    char *strdpos = *pstrdpos, *strsub, *strret;

    strsub = getkeystring(strdpos+2, &len,
			  GETKEYS_DOLLARS_QUOTE, NULL);
    len += 2;			/* measured from strdpos */

    if (strstart != strdpos) {
	*strdpos = '\0';
	if (strdpos[len])
	    strret = zhtricat(strstart, strsub, strdpos + len);
	else
	    strret = dyncat(strstart, strsub);
    } else if (strdpos[len])
	strret = dyncat(strsub, strdpos + len);
    else if (*strsub)
	strret = strsub;
    else {
	/* This ensures a $'' doesn't get elided. */
	strret = dupstring(nulstring);
    }

    *pstrdpos = strret + (strdpos - strstart) + strlen(strsub);

    return strret;
}

/**/
static LinkNode
stringsubst(LinkList list, LinkNode node, int pf_flags, int *ret_flags,
	    int asssub)
{
    int qt;
    char *str3 = (char *)getdata(node);
    char *str  = str3, c;

    while (!errflag && (c = *str)) {
	if (((c = *str) == Inang || c == OutangProc ||
	     (str == str3 && c == Equals))
	    && str[1] == Inpar) {
	    char *subst, *rest, *snew, *sptr;
	    int str3len = str - str3, sublen, restlen;

	    if (c == Inang || c == OutangProc)
		subst = getproc(str, &rest);	/* <(...) or >(...) */
	    else
		subst = getoutputfile(str, &rest);	/* =(...) */
	    if (errflag)
		return NULL;
	    if (!subst)
		rest = subst = "";

	    sublen = strlen(subst);
	    restlen = strlen(rest);
	    sptr = snew = hcalloc(str3len + sublen + restlen + 1);
	    if (str3len) {
		memcpy(sptr, str3, str3len);
		sptr += str3len;
	    }
	    if (sublen) {
		memcpy(sptr, subst, sublen);
		sptr += sublen;
	    }
	    if (restlen)
		memcpy(sptr, rest, restlen);
	    sptr[restlen] = '\0';
	    str3 = snew;
	    str = snew + str3len + sublen;
	    setdata(node, str3);
	} else
	    str++;
    }
    str = str3;

    while (!errflag && (c = *str)) {
	if ((qt = c == Qstring) || c == String) {
	    if ((c = str[1]) == Inpar || c == Inparmath) {
		if (!qt)
		    list->list.flags |= LF_ARRAY;
		str++;
		goto comsub;
	    } else if (c == Inbrack) {
		/* $[...] */
		char *str2 = str;
		str2++;
		if (skipparens(Inbrack, Outbrack, &str2)) {
		    zerr("closing bracket missing");
		    return NULL;
		}
		str2[-1] = *str = '\0';
		str = arithsubst(str + 2, &str3, str2);
		setdata(node, (void *) str3);
		continue;
	    } else if (c == Snull) {
		str3 = stringsubstquote(str3, &str);
		setdata(node, (void *) str3);
		continue;
	    } else {
		/*
		 * To avoid setting and unsetting the SHWORDSPLIT
		 * option, we pass flags if we need to control it for
		 * recursive expansion via multsub()
		 * If PREFORK_NOSHWORDSPLIT is set, the option is
		 * disregarded; otherwise, use it if set.
		 * If PREFORK_SPLIT is set, splitting is forced,
		 * regardless of the option
		 * If PREFORK_SHWORDSPLIT is already set, or used by the
		 * previous two to signal paramsubst(), we'll do
		 * sh-style wordsplitting on parameters.
		 */
		if ((isset(SHWORDSPLIT) &&
		     !(pf_flags & PREFORK_NOSHWORDSPLIT)) ||
		    (pf_flags & PREFORK_SPLIT))
		    pf_flags |= PREFORK_SHWORDSPLIT;
		node = paramsubst(
		    list, node, &str, qt,
		    pf_flags & (PREFORK_SINGLE|PREFORK_SHWORDSPLIT|
				PREFORK_SUBEXP), ret_flags);
		if (errflag || !node)
		    return NULL;
		str3 = (char *)getdata(node);
		continue;
	    }
	} else if ((qt = c == Qtick) || (c == Tick ? (list->list.flags |= LF_ARRAY) : 0))
	  comsub: {
	    LinkList pl;
	    char *s, *str2 = str;
	    char endchar;
	    int l1, l2;

	    if (c == Inpar) {
		endchar = Outpar;
		str[-1] = '\0';
#ifdef DEBUG
		if (skipparens(Inpar, Outpar, &str))
		    dputs("BUG: parse error in command substitution");
#else
		skipparens(Inpar, Outpar, &str);
#endif
		str--;
	    } else if (c == Inparmath) {
		/*
		 * Math substitution of the form $((...)).
		 * These can be nested, for goodness sake...
		 */
		int mathpar = 1;
		str[-1] = '\0';
		while (mathpar && *str) {
		    str++;
		    if (*str == Outparmath)
			mathpar--;
		    else if (*str == Inparmath)
			mathpar++;
		}
		if (*str != Outparmath) {
		    zerr("failed to find end of math substitution");
		    return NULL;
		}
		str[-1] = '\0';
		if (isset(EXECOPT))
		    str = arithsubst(str2 + 2, &str3, str+1);
		else
		    strncpy(str3, str2, 1);
		setdata(node, (void *) str3);
		continue;
	    } else {
		endchar = c;
		*str = '\0';

		while (*++str != endchar) {
		    if (!*str) {
			zerr("failed to find end of command substitution");
			return NULL;
		    }
		}
	    }
	    *str++ = '\0';

	    /* It is a command substitution, which will be parsed again   *
	     * by the lexer, so we untokenize it first, but we cannot use *
	     * untokenize() since in the case of `...` some Bnulls should *
	     * be left unchanged.  Note that the lexer doesn't tokenize   *
	     * the body of a command substitution so if there are some    *
	     * tokens here they are from a ${(e)~...} substitution.       */
	    for (str = str2; (c = *++str); )
		if (itok(c) && c != Nularg &&
		    !(endchar != Outpar && c == Bnull &&
		      (str[1] == '$' || str[1] == '\\' || str[1] == '`' ||
		       (qt && str[1] == '"'))))
		    *str = ztokens[c - Pound];
	    str++;
	    if (!(pl = getoutput(str2 + 1, qt ||
				 (pf_flags & PREFORK_SINGLE)))) {
		zerr("parse error in command substitution");
		return NULL;
	    }
	    if (endchar == Outpar)
		str2--;
	    if (!(s = (char *) ugetnode(pl))) {
		str = (char *)memmove(str2, str, strlen(str)+1);
		continue;
	    }
	    if (!qt && (pf_flags & PREFORK_SINGLE) && isset(GLOBSUBST))
		shtokenize(s);
	    l1 = str2 - str3;
	    l2 = strlen(s);
	    if (nonempty(pl)) {
		LinkNode n = lastnode(pl);
		str2 = (char *) hcalloc(l1 + l2 + 1);
		strcpy(str2, str3);
		strcpy(str2 + l1, s);
		setdata(node, str2);
		insertlinklist(pl, node, list);
		s = (char *) getdata(node = n);
		l1 = 0;
		l2 = strlen(s);
	    }
	    str2 = (char *) hcalloc(l1 + l2 + strlen(str) + 1);
	    if (l1)
		strcpy(str2, str3);
	    strcpy(str2 + l1, s);
	    str = strcpy(str2 + l1 + l2, str);
	    str3 = str2;
	    setdata(node, str3);
	    continue;
	} else if (asssub && ((c == '=') || c == Equals) && str != str3) {
	    /*
	     * We are in a normal argument which looks like an assignment
	     * and is to be treated like one, with no word splitting.
	     */
	    pf_flags |= PREFORK_SINGLE;
	}
	str++;
    }
    return errflag ? NULL : node;
}

/*
 * Simplified version of the prefork/singsub processing where
 * we only do substitutions appropriate to quoting.  Currently
 * this means only the expansions in $'....'.  This is used
 * for the end tag for here documents.  As we are not doing
 * `...` expansions, we just use those for quoting.  However,
 * they stay in the text.  This is weird, but that's not
 * my fault.
 *
 * The remnulargs() makes this consistent with the other forms
 * of substitution, indicating that quotes have been fully
 * processed.
 *
 * The fully processed string is returned.
 */

/**/
char *
quotesubst(char *str)
{
    char *s = str;

    while (*s) {
	if (*s == String && s[1] == Snull) {
	    str = stringsubstquote(str, &s);
	} else {
	    s++;
	}
    }
    remnulargs(str);
    return str;
}

/**/
mod_export void
globlist(LinkList list, int nountok)
{
    LinkNode node, next;

    badcshglob = 0;
    for (node = firstnode(list); !errflag && node; node = next) {
	next = nextnode(node);
	zglob(list, node, nountok);
    }
    if (noerrs)
	badcshglob = 0;
    else if (badcshglob == 1)
	zerr("no match");
}

/* perform substitution on a single word */

/**/
mod_export void
singsub(char **s)
{
    local_list1(foo);

    init_list1(foo, *s);

    prefork(&foo, PREFORK_SINGLE, NULL);
    if (errflag)
	return;
    *s = (char *) ugetnode(&foo);
    DPUTS(nonempty(&foo), "BUG: singsub() produced more than one word!");
}

/* Perform substitution on a single word, *s. Unlike with singsub(), the
 * result can be more than one word. If split is non-zero, the string is
 * first word-split using IFS, but only for non-quoted "whitespace" (as
 * indicated by Dnull, Snull, Tick, Bnull, Inpar, and Outpar).
 *
 * If arg "a" was non-NULL and we got an array as a result of the parsing,
 * the strings are stored in *a (even for a 1-element array) and *isarr is
 * set to 1.  Otherwise, *isarr is set to 0, and the result is put into *s,
 * with any necessary joining of multiple elements using sep (which can be
 * NULL to use IFS).  The return value is true iff the expansion resulted
 * in an empty list.
 *
 * *ms_flags is set to bits in the enum above as needed.
 */

/**/
static int
multsub(char **s, int pf_flags, char ***a, int *isarr, char *sep,
	int *ms_flags)
{
    int l;
    char **r, **p, *x = *s;
    local_list1(foo);

    if (pf_flags & PREFORK_SPLIT) {
	/*
	 * This doesn't handle multibyte characters, but we're
	 * looking for whitespace separators which must be ASCII.
	 */
	for ( ; *x; x += l) {
	    char c = (l = *x == Meta) ? x[1] ^ 32 : *x;
	    l++;
	    if (!iwsep(STOUC(c)))
		break;
	    *ms_flags |= MULTSUB_WS_AT_START;
	}
    }

    init_list1(foo, x);

    if (pf_flags & PREFORK_SPLIT) {
	LinkNode n = firstnode(&foo);
	int inq = 0, inp = 0;
	MB_METACHARINIT();
	for ( ; *x; x += l) {
	    int rawc = -1;
	    convchar_t c;
	    if (*x == Dash)
		*x = '-';
	    if (itok(STOUC(*x))) {
		/* token, can't be separator, must be single byte */
		rawc = *x;
		l = 1;
	    } else {
		l = MB_METACHARLENCONV(x, &c);
		if (!inq && !inp && WC_ZISTYPE(c, ISEP)) {
		    *x = '\0';
		    for (x += l; *x; x += l) {
			if (itok(STOUC(*x))) {
			    /* as above */
			    rawc = *x;
			    l = 1;
			    break;
			}
			l = MB_METACHARLENCONV(x, &c);
			if (!WC_ZISTYPE(c, ISEP))
			    break;
		    }
		    if (!*x) {
			*ms_flags |= MULTSUB_WS_AT_END;
			break;
		    }
		    insertlinknode(&foo, n, (void *)x), incnode(n);
		}
	    }
	    switch (rawc) {
	    case Dnull:  /* " */
	    case Snull:  /* ' */
	    case Tick:   /* ` (note: no Qtick!) */
		/* These always occur in unnested pairs. */
		inq = !inq;
		break;
	    case Inpar:  /* ( */
		inp++;
		break;
	    case Outpar: /* ) */
		inp--;
		break;
	    case Bnull:  /* \ */
	    case Bnullkeep:
		/* The parser verified the following char's existence. */
		x += l;
		l = MB_METACHARLEN(x);
		break;
	    }
	}
    }

    prefork(&foo, pf_flags, ms_flags);
    if (errflag) {
	if (isarr)
	    *isarr = 0;
	return 0;
    }

    if ((l = countlinknodes(&foo)) > 1 || (foo.list.flags & LF_ARRAY && a)) {
	p = r = hcalloc((l + 1) * sizeof(char*));
	while (nonempty(&foo))
	    *p++ = (char *)ugetnode(&foo);
	*p = NULL;
	/* We need a way to figure out if a one-item result was a scalar
	 * or a single-item array.  The parser will have set LF_ARRAY
	 * in the latter case, allowing us to return it as an array to
	 * our caller (if they provided for that result). */
	if (a && (l > 1 || foo.list.flags & LF_ARRAY)) {
	    *a = r;
	    *isarr = SCANPM_MATCHMANY;
	    return 0;
	}
	*s = sepjoin(r, sep, 1);
	if (isarr)
	    *isarr = 0;
	return 0;
    }
    if (l)
	*s = (char *) ugetnode(&foo);
    else
	*s = dupstring("");
    if (isarr)
	*isarr = 0;
    return !l;
}

/*
 * ~, = subs: assign & PREFORK_TYPESET => typeset or magic equals
 *            assign & PREFORK_ASSIGN => normal assignment
 */

/**/
mod_export void
filesub(char **namptr, int assign)
{
    char *eql = NULL, *sub = NULL, *str, *ptr;
    int len;

    filesubstr(namptr, assign);

    if (!assign)
	return;

    if (assign & PREFORK_TYPESET) {
	if ((*namptr)[1] && (eql = sub = strchr(*namptr + 1, Equals))) {
	    str = sub + 1;
	    if ((sub[1] == Tilde || sub[1] == Equals) && filesubstr(&str, assign)) {
		sub[1] = '\0';
		*namptr = dyncat(*namptr, str);
	    }
	} else
	    return;
    }

    ptr = *namptr;
    while ((sub = strchr(ptr, ':'))) {
	str = sub + 1;
	len = sub - *namptr;
	if (sub > eql &&
	    (sub[1] == Tilde || sub[1] == Equals) &&
	    filesubstr(&str, assign)) {
	    sub[1] = '\0';
	    *namptr = dyncat(*namptr, str);
	}
	ptr = *namptr + len + 1;
    }
}

#define isend(c) ( !(c) || (c)=='/' || (c)==Inpar || (assign && (c)==':') )
#define isend2(c) ( !(c) || (c)==Inpar || (assign && (c)==':') )

/*
 * do =foo substitution, or equivalent.
 * on entry, str should point to the "foo".
 * if assign, this is in an assignment
 * if nomatch, report hard error on failure.
 * if successful, returns the expansion, else NULL.
 */

/**/
char *
equalsubstr(char *str, int assign, int nomatch)
{
    char *pp, *cnam, *cmdstr;

    for (pp = str; !isend2(*pp); pp++)
	;
    cmdstr = dupstrpfx(str, pp-str);
    untokenize(cmdstr);
    remnulargs(cmdstr);
    if (!(cnam = findcmd(cmdstr, 1, 0))) {
	if (nomatch)
	    zerr("%s not found", cmdstr);
	return NULL;
    }
    if (*pp)
	return dyncat(cnam, pp);
    else
	return cnam;		/* already duplicated */
}

/**/
mod_export int
filesubstr(char **namptr, int assign)
{
    char *str = *namptr;

    if (*str == Tilde && str[1] != '=' && str[1] != Equals) {
	char *ptr, *tmp, *res, *ptr2;
	int val;

	if (str[1] == Dash)
	    str[1] = '-';
	val = zstrtol(str + 1, &ptr, 10);
	if (isend(str[1])) {   /* ~ */
	    *namptr = dyncat(home ? home : "", str + 1);
	    return 1;
	} else if (str[1] == '+' && isend(str[2])) {   /* ~+ */
	    *namptr = dyncat(pwd, str + 2);
	    return 1;
	} else if (str[1] == '-' && isend(str[2])) {   /* ~- */
	    *namptr = dyncat((tmp = oldpwd) ? tmp : pwd, str + 2);
	    return 1;
	} else if (str[1] == Inbrack &&
		   (ptr2 = strchr(str+2, Outbrack))) {
	    char **arr;
	    untokenize(tmp = dupstrpfx(str+2, ptr2 - (str+2)));
	    remnulargs(tmp);
	    arr = subst_string_by_hook("zsh_directory_name", "n", tmp);
	    res = arr ? *arr : NULL;
	    if (res) {
		*namptr = dyncat(res, ptr2+1);
		return 1;
	    }
	    if (isset(NOMATCH))
		zerr("no directory expansion: ~[%s]", tmp);
	    return 0;
	} else if (!inblank(str[1]) && isend(*ptr) &&
		   (!idigit(str[1]) || (ptr - str < 4))) {
	    char *ds;

	    if (val < 0)
		val = -val;
	    ds = dstackent(str[1], val);
	    if (!ds)
		return 0;
	    *namptr = dyncat(ds, ptr);
	    return 1;
	} else if ((ptr = itype_end(str+1, IUSER, 0)) != str+1) {   /* ~foo */
	    char *untok, *hom;

	    if (!isend(*ptr))
		return 0;
	    untok = dupstring(++str);
	    untok[ptr-str] = 0;
	    untokenize(untok);

	    if (!(hom = getnameddir(untok))) {
		if (isset(NOMATCH) && isset(EXECOPT))
		    zerr("no such user or named directory: %s", untok);
		return 0;
	    }
	    *namptr = dyncat(hom, ptr);
	    return 1;
	}
    } else if (*str == Equals && isset(EQUALS) && str[1]) {   /* =foo */
	char *expn = equalsubstr(str+1, assign, isset(NOMATCH));
	if (expn) {
	    *namptr = expn;
	    return 1;
	}
    }
    return 0;
}

#undef isend
#undef isend2

/**/
static char *
strcatsub(char **d, char *pb, char *pe, char *src, int l, char *s, int glbsub,
	  int copied)
{
    char *dest;
    int pl = pe - pb;

    if (!pl && (!s || !*s)) {
	*d = dest = (copied ? src : dupstring(src));
	if (glbsub)
	    shtokenize(dest);
    } else {
	*d = dest = hcalloc(pl + l + (s ? strlen(s) : 0) + 1);
	strncpy(dest, pb, pl);
	dest += pl;
	strcpy(dest, src);
	if (glbsub)
	    shtokenize(dest);
	dest += l;
	if (s)
	    strcpy(dest, s);
    }
    return dest;
}

#ifdef MULTIBYTE_SUPPORT
#define WCPADWIDTH(cchar, mw)	wcpadwidth(cchar, mw)

/*
 * Width of character for padding purposes.
 * 0: all characters count 1.
 * 1: use width of multibyte character.
 * 2: non-zero width characters count 1, zero width 0.
 */
static int
wcpadwidth(wchar_t wc, int multi_width)
{
    int width;

    switch (multi_width)
    {
    case 0:
	return 1;

    case 1:
	width = WCWIDTH(wc);
	if (width >= 0)
	    return width;
	return 0;

    default:
	return WCWIDTH(wc) > 0 ? 1 : 0;
    }
}

#else
#define WCPADWIDTH(cchar, mw)	(1)
#endif

/*
 * Pad the string str, returning a result from the heap (or str itself,
 * if it didn't need padding).  If str is too large, it will be truncated.
 * Calculations are in terms of width if MULTIBYTE is in effect and
 * multi_width is non-zero, else characters.
 *
 * prenum and postnum are the width to which the string needs padding
 * on the left and right.
 *
 * preone and postone are string to insert once only before and after
 * str.  They will be truncated on the left or right, respectively,
 * if necessary to fit the width.  Either or both may be NULL in which
 * case they will not be used.
 *
 * premul and postmul are the padding strings to be repeated before
 * on the left (if prenum is non-zero) and right (if postnum is non-zero).  If
 * NULL the first character of IFS (typically but not necessarily a space)
 * will be used.
 */

static char *
dopadding(char *str, int prenum, int postnum, char *preone, char *postone,
	  char *premul, char *postmul
#ifdef MULTIBYTE_SUPPORT
	  , int multi_width
#endif
    )
{
    char *def, *ret, *t, *r;
    int ls, ls2, lpreone, lpostone, lpremul, lpostmul, lr, f, m, c, cc, cl;
    convchar_t cchar;

    MB_METACHARINIT();
    if (!ifs || *ifs) {
	char *tmpifs = ifs ? ifs : DEFAULT_IFS;
	def = dupstrpfx(tmpifs, MB_METACHARLEN(tmpifs));
    } else
	def = "";
    if (preone && !*preone)
	preone = def;
    if (postone && !*postone)
	postone = def;
    if (!premul || !*premul)
	premul = def;
    if (!postmul || !*postmul)
	postmul = def;

    ls = MB_METASTRLEN2(str, multi_width);
    lpreone = preone ? MB_METASTRLEN2(preone, multi_width) : 0;
    lpostone = postone ? MB_METASTRLEN2(postone, multi_width) : 0;
    lpremul = MB_METASTRLEN2(premul, multi_width);
    lpostmul = MB_METASTRLEN2(postmul, multi_width);

    if (prenum + postnum == ls)
	return str;

    /*
     * Try to be careful with allocated lengths.  The following
     * is a maximum, in case we need the entire repeated string
     * for each repetition.  We probably don't, but in case the user
     * has given us something pathological which doesn't convert
     * easily into a width we'd better be safe.
     */
    lr = strlen(str) + strlen(premul) * prenum + strlen(postmul) * postnum;
    /*
     * Same logic for preone and postone, except those may be NULL.
     */
    if (preone)
	lr += strlen(preone);
    if (postone)
	lr += strlen(postone);
    r = ret = (char *)zhalloc(lr + 1);

    if (prenum) {
	/*
	 * Pad on the left.
	 */
	if (postnum) {
	    /*
	     * Pad on both right and left.
	     * The strategy is to divide the string into two halves.
	     * The first half is dealt with by the left hand padding
	     * code, the second by the right hand.
	     */
	    ls2 = ls / 2;

	    /* The width left to pad for the first half. */
	    f = prenum - ls2;
	    if (f <= 0) {
		/* First half doesn't fit.  Skip the first -f width. */
		f = -f;
		MB_METACHARINIT();
		while (f > 0) {
		    cl = MB_METACHARLENCONV(str, &cchar);
		    if (!cl)
			break;
		    str += cl;
		    f -= WCPADWIDTH(cchar, multi_width);
		}
		/* Now finish the first half. */
		for (c = prenum; c > 0; ) {
		    cl = MB_METACHARLENCONV(str, &cchar);
		    if (!cl)
			break;
		    while (cl--)
			*r++ = *str++;
		    c -= WCPADWIDTH(cchar, multi_width);
		}
	    } else {
		if (f <= lpreone) {
		    if (preone) {
			/*
			 * The unrepeated string doesn't fit.
			 */
			MB_METACHARINIT();
			/* The width we need to skip */
			f = lpreone - f;
			/* So skip. */
			for (t = preone; f > 0; ) {
			    cl = MB_METACHARLENCONV(t, &cchar);
			    if (!cl)
				break;
			    t += cl;
			    f -= WCPADWIDTH(cchar, multi_width);
			}
			/* Then copy the entire remainder. */
			while (*t)
			    *r++ = *t++;
		    }
		} else {
		    f -= lpreone;
		    if (lpremul) {
			if ((m = f % lpremul)) {
			    /*
			     * Left over fraction of repeated string.
			     */
			    MB_METACHARINIT();
			    /* Skip this much. */
			    m = lpremul - m;
			    for (t = premul; m > 0; ) {
				cl = MB_METACHARLENCONV(t, &cchar);
				if (!cl)
				    break;
				t += cl;
				m -= WCPADWIDTH(cchar, multi_width);
			    }
			    /* Output the rest. */
			    while (*t)
				*r++ = *t++;
			}
			for (cc = f / lpremul; cc--;) {
			    /* Repeat the repeated string */
			    MB_METACHARINIT();
			    for (c = lpremul, t = premul; c > 0; ) {
				cl = MB_METACHARLENCONV(t, &cchar);
				if (!cl)
				    break;
				while (cl--)
				    *r++ = *t++;
				c -= WCPADWIDTH(cchar, multi_width);
			    }
			}
		    }
		    if (preone) {
			/* Output the full unrepeated string */
			while (*preone)
			    *r++ = *preone++;
		    }
		}
		/* Output the first half width of the original string. */
		for (c = ls2; c > 0; ) {
		    cl = MB_METACHARLENCONV(str, &cchar);
		    if (!cl)
			break;
		    c -= WCPADWIDTH(cchar, multi_width);
		    while (cl--)
			*r++ = *str++;
		}
	    }
	    /* Other half.  In case the string had an odd length... */
	    ls2 = ls - ls2;
	    /* Width that needs padding... */
	    f = postnum - ls2;
	    if (f <= 0) {
		/* ...is negative, truncate original string */
		MB_METACHARINIT();
		for (c = postnum; c > 0; ) {
		    cl = MB_METACHARLENCONV(str, &cchar);
		    if (!cl)
			break;
		    c -= WCPADWIDTH(cchar, multi_width);
		    while (cl--)
			*r++ = *str++;
		}
	    } else {
		/* Rest of original string fits, output it complete */
		while (*str)
		    *r++ = *str++;
		if (f <= lpostone) {
		    if (postone) {
			/* Can't fit unrepeated string, truncate it */
			for (c = f; c > 0; ) {
			    cl = MB_METACHARLENCONV(postone, &cchar);
			    if (!cl)
				break;
			    c -= WCPADWIDTH(cchar, multi_width);
			    while (cl--)
				*r++ = *postone++;
			}
		    }
		} else {
		    if (postone) {
			f -= lpostone;
			/* Output entire unrepeated string */
			while (*postone)
			    *r++ = *postone++;
		    }
		    if (lpostmul) {
			for (cc = f / lpostmul; cc--;) {
			    /* Begin the beguine */
			    for (t = postmul; *t; )
				*r++ = *t++;
			}
			if ((m = f % lpostmul)) {
			    /* Fill leftovers with chunk of repeated string */
			    MB_METACHARINIT();
			    while (m > 0) {
				cl = MB_METACHARLENCONV(postmul, &cchar);
				if (!cl)
				    break;
				m -= WCPADWIDTH(cchar, multi_width);
				while (cl--)
				    *r++ = *postmul++;
			    }
			}
		    }
		}
	    }
	} else {
	    /*
	     * Pad only on the left.
	     */
	    f = prenum - ls;
	    if (f <= 0) {
		/*
		 * Original string is at least as wide as padding.
		 * Truncate original string to width.
		 * Truncate on left, so skip the characters we
		 * don't need.
		 */
		f = -f;
		MB_METACHARINIT();
		while (f > 0) {
		    cl = MB_METACHARLENCONV(str, &cchar);
		    if (!cl)
			break;
		    str += cl;
		    f -= WCPADWIDTH(cchar, multi_width);
		}
		/* Copy the rest of the original string */
		for (c = prenum; c > 0; ) {
		    cl = MB_METACHARLENCONV(str, &cchar);
		    if (!cl)
			break;
		    while (cl--)
			*r++ = *str++;
		    c -= WCPADWIDTH(cchar, multi_width);
		}
	    } else {
		/*
		 * We can fit the entire string...
		 */
		if (f <= lpreone) {
		    if (preone) {
			/*
			 * ...with some fraction of the unrepeated string.
			 */
			/* We need this width of characters. */
			c = f;
			/*
			 * We therefore need to skip this width of
			 * characters.
			 */
			f = lpreone - f;
			MB_METACHARINIT();
			for (t = preone; f > 0; ) {
			    cl = MB_METACHARLENCONV(t, &cchar);
			    if (!cl)
				break;
			    t += cl;
			    f -= WCPADWIDTH(cchar, multi_width);
			}
			/* Copy the rest of preone */
			while (*t)
			    *r++ = *t++;
		    }
		} else {
		    /*
		     * We can fit the whole of preone, needing this width
		     * first
		     */
		    f -= lpreone;
		    if (lpremul) {
			if ((m = f % lpremul)) {
			    /*
			     * Some fraction of the repeated string needed.
			     */
			    /* Need this much... */
			    c = m;
			    /* ...skipping this much first. */
			    m = lpremul - m;
			    MB_METACHARINIT();
			    for (t = premul; m > 0; ) {
				cl = MB_METACHARLENCONV(t, &cchar);
				if (!cl)
				    break;
				t += cl;
				m -= WCPADWIDTH(cchar, multi_width);
			    }
			    /* Now the rest of the repeated string. */
			    while (c > 0) {
				cl = MB_METACHARLENCONV(t, &cchar);
				if (!cl)
				    break;
				while (cl--)
				    *r++ = *t++;
				c -= WCPADWIDTH(cchar, multi_width);
			    }
			}
			for (cc = f / lpremul; cc--;) {
			    /*
			     * Repeat the repeated string.
			     */
			    MB_METACHARINIT();
			    for (c = lpremul, t = premul; c > 0; ) {
				cl = MB_METACHARLENCONV(t, &cchar);
				if (!cl)
				    break;
				while (cl--)
				    *r++ = *t++;
				c -= WCPADWIDTH(cchar, multi_width);
			    }
			}
		    }
		    if (preone) {
			/*
			 * Now the entire unrepeated string.  Don't
			 * count the width, just dump it.  This is
			 * significant if there are special characters
			 * in this string.  It's sort of a historical
			 * accident that this worked, but there's nothing
			 * to stop us just dumping the thing out and assuming
			 * the user knows what they're doing.
			 */
			while (*preone)
			    *r++ = *preone++;
		    }
		}
		/* Now the string being padded */
		while (*str)
		    *r++ = *str++;
	    }
	}
    } else if (postnum) {
	/*
	 * Pad on the right.
	 */
	f = postnum - ls;
	MB_METACHARINIT();
	if (f <= 0) {
	    /*
	     * Original string is at least as wide as padding.
	     * Truncate original string to width.
	     */
	    for (c = postnum; c > 0; ) {
		cl = MB_METACHARLENCONV(str, &cchar);
		if (!cl)
		    break;
		while (cl--)
		    *r++ = *str++;
		c -= WCPADWIDTH(cchar, multi_width);
	    }
	} else {
	    /*
	     * There's some space to fill.  First copy the original
	     * string, counting the width.  Make sure we copy the
	     * entire string.
	     */
	    for (c = ls; *str; ) {
		cl = MB_METACHARLENCONV(str, &cchar);
		if (!cl)
		    break;
		while (cl--)
		    *r++ = *str++;
		c -= WCPADWIDTH(cchar, multi_width);
	    }
	    MB_METACHARINIT();
	    if (f <= lpostone) {
		if (postone) {
		    /*
		     * Not enough or only just enough space to fit
		     * the unrepeated string.  Truncate as necessary.
		     */
		    for (c = f; c > 0; ) {
			cl = MB_METACHARLENCONV(postone, &cchar);
			if (!cl)
			    break;
			while (cl--)
			    *r++ = *postone++;
			c -= WCPADWIDTH(cchar, multi_width);
		    }
		}
	    } else {
		if (postone) {
		    f -= lpostone;
		    /* Copy the entire unrepeated string */
		    for (c = lpostone; *postone; ) {
			cl = MB_METACHARLENCONV(postone, &cchar);
			if (!cl)
			    break;
			while (cl--)
			    *r++ = *postone++;
			c -= WCPADWIDTH(cchar, multi_width);
		    }
		}
		if (lpostmul) {
		    /* Repeat the repeated string */
		    for (cc = f / lpostmul; cc--;) {
			MB_METACHARINIT();
			for (c = lpostmul, t = postmul; *t; ) {
			    cl = MB_METACHARLENCONV(t, &cchar);
			    if (!cl)
				break;
			    while (cl--)
				*r++ = *t++;
			    c -= WCPADWIDTH(cchar, multi_width);
			}
		    }
		    /*
		     * See if there's any fraction of the repeated
		     * string needed to fill up the remaining space.
		     */
		    if ((m = f % lpostmul)) {
			MB_METACHARINIT();
			while (m > 0) {
			    cl = MB_METACHARLENCONV(postmul, &cchar);
			    if (!cl)
				break;
			    while (cl--)
				*r++ = *postmul++;
			    m -= WCPADWIDTH(cchar, multi_width);
			}
		    }
		}
	    }
	}
    }
    *r = '\0';

    return ret;
}


/*
 * Look for a delimited portion of a string.  The first (possibly
 * multibyte) character at s is the delimiter.  Various forms
 * of brackets are treated separately, as documented.
 *
 * Returns a pointer to the final delimiter.  Sets *len to the
 * length of the final delimiter; a NULL causes *len to be set
 * to zero since we shouldn't advance past it.  (The string is
 * tokenized, so a NULL is a real end of string.)
 */

/**/
char *
get_strarg(char *s, int *lenp)
{
    convchar_t del;
    int len;
    char ctok = 0;

    MB_METACHARINIT();
    len = MB_METACHARLENCONV(s, &del);
    if (!len) {
	*lenp = 0;
	return s;
    }

#ifdef MULTIBYTE_SUPPORT
    if (del == WEOF)
	del = (wint_t)((*s == Meta) ? s[1] ^ 32 : *s);
#endif
    s += len;
    switch (del) {
    case ZWC('('):
	del = ZWC(')');
	break;
    case '[':
	del = ZWC(']');
	break;
    case '{':
	del = ZWC('}');
	break;
    case '<':
	del = ZWC('>');
	break;
    case Inpar:
	ctok = Outpar;
	break;
    case Inang:
	ctok = Outang;
	break;
    case Inbrace:
	ctok = Outbrace;
	break;
    case Inbrack:
	ctok = Outbrack;
	break;
    }

    if (ctok) {
	/*
	 * Looking for a matching token; we want the literal byte,
	 * not a decoded multibyte character, so search specially.
	 */
	while (*s && *s != ctok)
	    s++;
    } else {
	convchar_t del2;
	len = 0;
	while (*s) {
	    len = MB_METACHARLENCONV(s, &del2);
#ifdef MULTIBYTE_SUPPORT
	    if (del2 == WEOF)
		del2 = (wint_t)((*s == Meta) ? s[1] ^ 32 : *s);
#endif
	    if (del == del2)
		break;
	    s += len;
	}
    }

    *lenp = len;
    return s;
}

/*
 * Get an integer argument; update *s to the end of the
 * final delimiter.  *delmatchp is set to the length of the
 * matched delimiter if we have matching, delimiters and there was no error in
 * the evaluation, else 0.
 */

/**/
static int
get_intarg(char **s, int *delmatchp)
{
    int arglen;
    char *t = get_strarg(*s, &arglen);
    char *p, sav;
    zlong ret;

    *delmatchp = 0;
    if (!*t)
	return -1;
    sav = *t;
    *t = '\0';
    p = dupstring(*s + arglen);
    *s = t + arglen;
    *t = sav;
    if (parsestr(&p))
	return -1;
    singsub(&p);
    if (errflag)
	return -1;
    ret = mathevali(p);
    if (errflag)
	return -1;
    if (ret < 0)
	ret = -ret;
    *delmatchp = arglen;
    return ret;
}

/* Parsing for the (e) flag. */

static int
subst_parse_str(char **sp, int single, int err)
{
    char *s;

    *sp = s = dupstring(*sp);

    if (!(err ? parsestr(&s) : parsestrnoerr(&s))) {
	*sp = s;
	if (!single) {
            int qt = 0;

	    for (; *s; s++) {
		if (!qt) {
		    if (*s == Qstring)
			*s = String;
		    else if (*s == Qtick)
			*s = Tick;
                }
		if (*s == Dnull)
                    qt = !qt;
	    }
	}
	return 0;
    }
    return 1;
}

/* Evaluation for (#) flag */

static char *
substevalchar(char *ptr)
{
    zlong ires = mathevali(ptr);
    int len = 0;

    if (errflag)
	return NULL;
#ifdef MULTIBYTE_SUPPORT
    if (isset(MULTIBYTE) && ires > 127) {
	/* '\\' + 'U' + 8 bytes of character + '\0' */
	char buf[11];

	/* inefficient: should separate out \U handling from getkeystring */
	sprintf(buf, "\\U%.8x", (unsigned int)ires & 0xFFFFFFFFu);
	ptr = getkeystring(buf, &len, GETKEYS_BINDKEY, NULL);
    }
    if (len == 0)
#endif
    {
	ptr = zhalloc(2);
	len = 1;
	sprintf(ptr, "%c", (int)ires);
    }
    return metafy(ptr, len, META_USEHEAP);
}

/*
 * Helper function for arguments to parameter flags which
 * handles the (p) and (~) flags as escapes and tok_arg respectively.
 */

static char *
untok_and_escape(char *s, int escapes, int tok_arg)
{
    int klen;
    char *dst = NULL;

    if (escapes && (*s == String || *s == Qstring) && s[1]) {
	char *pstart = s+1, *pend;
	for (pend = pstart; *pend; pend++)
	    if (!iident(*pend))
		break;
	if (!*pend) {
	    dst = dupstring(getsparam(pstart));
	}
    }
    if (dst == NULL) {
	untokenize(dst = dupstring(s));
	if (escapes) {
	    dst = getkeystring(dst, &klen, GETKEYS_SEP, NULL);
	    dst = metafy(dst, klen, META_HREALLOC);
	}
    }
    if (tok_arg)
	shtokenize(dst);
    return dst;
}

/*
 * See if an argument str looks like a subscript or length following
 * a colon and parse it.  It must be followed by a ':' or nothing.
 * If this succeeds, expand and return the evaulated expression if
 * found, else return NULL.
 *
 * We assume this is what is meant if the first character is not
 * an alphabetic character or '&', which signify modifiers.
 *
 * Set *endp to point to the next character following.
 */
static char *
check_colon_subscript(char *str, char **endp)
{
    int sav;

    /* Could this be a modifier (or empty)? */
    if (!*str || ialpha(*str) || *str == '&')
	return NULL;

    *endp = parse_subscript(str, 0, ':');
    if (!*endp) {
	/* No trailing colon? */
	*endp = parse_subscript(str, 0, '\0');
	if (!*endp)
	    return NULL;
    }
    sav = **endp;
    **endp = '\0';
    str = dupstring(str);
    if (parsestr(&str))
	return NULL;
    singsub(&str);
    remnulargs(str);
    untokenize(str);

    **endp = sav;
    return str;
}

/* parameter substitution */

#define	isstring(c) ((c) == '$' || (char)(c) == String || (char)(c) == Qstring)
#define isbrack(c)  ((c) == '[' || (char)(c) == Inbrack)

/*
 * Given a linked list l with node n, perform parameter substitution
 * starting from *str.  Return the node with the substitutuion performed
 * or NULL if it failed.
 *
 * If qt is true, the `$' was quoted.  TODO: why can't we just look
 * to see if the first character was String or Qstring?
 *
 * If ssub is true, we are being called via singsubst(), which means
 * the result will be a single word.  TODO: can we generate the
 * single word at the end?  TODO: if not, or maybe in any case,
 * can we pass down the ssub flag from prefork with the other flags
 * instead of pushing it into different arguments?  (How exactly
 * to qt and ssub differ?  Are both necessary, if so is there some
 * better way of separating the two?)
 */

/**/
static LinkNode
paramsubst(LinkList l, LinkNode n, char **str, int qt, int pf_flags,
	   int *ret_flags)
{
    char *aptr = *str, c, cc;
    char *s = aptr, *fstr, *idbeg, *idend, *ostr = (char *) getdata(n);
    int colf;			/* != 0 means we found a colon after the name */
    /*
     * There are far too many flags.  They need to be grouped
     * together into some structure which ties them to where they
     * came from.
     *
     * Some flags have a an obscure relationship to their effect which
     * depends on incrementing them to particular values in particular
     * ways.
     */
    /*
     * Whether the value is an array (in aval) or not (in val).  There's
     * a movement from storing the value in the stuff read from the
     * parameter (the value v) to storing them in val and aval.
     * However, sometimes you find v reappearing temporarily.
     *
     * The values -1 and 2 are special to isarr.  The value -1 is used
     * to force us to keep an empty array.  It's tested in the YUK chunk
     * (I mean the one explicitly marked as such).  The value 2
     * indicates an array has come from splitting a scalar.  We use
     * that to override the usual rule that in double quotes we don't
     * remove empty elements (so "${(s.:):-foo::bar}" produces two
     * words).  This seems to me to be quite the wrong thing to do,
     * but it looks like code may be relying on it.  So we require (@)
     * as well before we keep the empty fields (look for assignments
     * like "isarr = nojoin ? 1 : 2").
     */
    int isarr = 0;
    /*
     * This is just the setting of the option except we need to
     * take account of ^ and ^^.
     */
    int plan9 = isset(RCEXPANDPARAM);
    /*
     * Likwise, but with ~ and ~~.  Also, we turn it off later
     * on if qt is passed down. The value can go to 2 if we
     * use ~ to force this on.
     */
    int globsubst = isset(GLOBSUBST);
    /*
     * Indicates ${(#)...}.
     */
    int evalchar = 0;
    /*
     * Indicates ${#pm}, massaged by whichlen which is set by
     * the (c), (w), and (W) flags to indicate how we take the length.
     */
    int getlen = 0;
    int whichlen = 0;
    /*
     * Indicates ${+pm}: a simple boolean for once.
     */
    int chkset = 0;
    /*
     * Indicates we have tried to get a value in v but that was
     * unset.  I don't quite understand why (v == NULL) isn't
     * good enough, but there are places where we seem to need
     * to second guess whether a value is a real value or not.
     * See in particular the (colf && !vunset) test below.
     */
    int vunset = 0;
    /*
     * Indicates (t) flag, i.e. print out types.  The code for
     * this actually isn't too horrifically inbred compared with
     * that for (P).
     */
    int wantt = 0;
    /*
     * Indicates spliting a string into an array.  There aren't
     * actually that many special cases for this --- which may
     * be why it doesn't work properly; we split in some cases
     * where we shouldn't, in particular on the multsubs for
     * handling embedded values for ${...=...} and the like.
     */
    int spbreak = (pf_flags & PREFORK_SHWORDSPLIT) &&
	!(pf_flags & PREFORK_SINGLE) && !qt;
    /* Scalar and array value, see isarr above */
    char *val = NULL, **aval = NULL;
    /*
     * vbuf and v are both used to retrieve parameter values; this
     * is a kludge, we pass down vbuf and it may or may not return v.
     */
    struct value vbuf;
    Value v = NULL;
    /*
     * This expressive name refers to the set of flags which
     * is applied to matching for #, %, / and their doubled variants:
     * (M), (R), (B), (E), (N), (S).
     */
    int flags = 0;
    /* Value from (I) flag, used for ditto. */
    int flnum = 0;
    /*
     * sortit is to be passed to strmetasort().
     * indord is the (a) flag, which for consistency doesn't get
     * combined into sortit.
     */
    int sortit = SORTIT_ANYOLDHOW, indord = 0;
    /* (u): straightforward. */
    int unique = 0;
    /* combination of (L), (U) and (C) flags. */
    int casmod = CASMOD_NONE;
    /*
     * quotemod says we are doing either (q/b) (positive), (Q) (negative)
     * or not (0).  quotetype counts the q's for the first case.
     * quoterr is simply (X) but gets passed around a lot because the
     * combination (eX) needs it.
     */
    int quotemod = 0, quotetype = QT_NONE, quoteerr = 0;
    /*
     * Various fairly straightforward modifications, except that as with so
     * many flags it's not easy to decide where to put them in the order.
     * bit 0: (D) flag.
     * bit 1: (V) flag.
     */
    int mods = 0;
    /*
     * The (z) flag, nothing to do with SH_WORD_SPLIT which is tied
     * spbreak, see above; fairly straighforward in use but c.f.
     * the comment for mods.
     *
     * This gets set to one of the LEXFLAGS_* values.
     */
    int shsplit = 0;
    /*
     * "ssub" is true when we are called from singsub (via prefork):
     * it means that we must join arrays and should not split words.
     */
    int ssub = (pf_flags & PREFORK_SINGLE);
    /*
     * The separator from (j) and (s) respectively, or (F) and (f)
     * respectively (hardwired to "\n" in that case).  Slightly
     * confusingly also used for ${#pm}, thought that's at least
     * documented in the manual
     */
    char *sep = NULL, *spsep = NULL;
    /*
     * Padding strings.  The left and right padding strings which
     * are repeated, then the ones which only occur once, for
     * the (l) and (r) flags.
     */
    char *premul = NULL, *postmul = NULL, *preone = NULL, *postone = NULL;
    /* Replacement string for /orig/repl and //orig/repl */
    char *replstr = NULL;
    /* The numbers for (l) and (r) */
    zlong prenum = 0, postnum = 0;
#ifdef MULTIBYTE_SUPPORT
    /* The (m) flag: use width of multibyte characters */
    int multi_width = 0;
#endif
    /*
     * Whether the value has been copied.  Optimisation:  if we
     * are modifying an expression, we only need to copy it the
     * first time, and if we don't modify it we can just use the
     * value from the parameter or input.
     */
    int copied = 0;
    /*
     * The (A) flag for array assignment, with consequences for
     * splitting and joining; (AA) gives arrasg == 2 for associative
     * arrays.
     */
    int arrasg = 0;
    /*
     * The (e) flag.  As we need to do extra work not quite
     * at the end, the effect of this is kludged in several places.
     */
    int eval = 0;
    /*
     * The (P) flag.  This interacts a bit obscurely with whether
     * or not we are dealing with a sub expression (subexp).
     */
    int aspar = 0;
    /*
     * The (%) flag, c.f. mods again.
     */	
    int presc = 0;
    /*
     * The (g) flag.  Process escape sequences with various GETKEY_ flags.
     */
    int getkeys = -1;
    /*
     * The (@) flag; interacts obscurely with qt and isarr.
     * This is one of the things that decides whether multsub
     * will produce an array, but in an extremely indirect fashion.
     */
    int nojoin = (pf_flags & PREFORK_SHWORDSPLIT) ? !(ifs && *ifs) && !qt : 0;
    /*
     * != 0 means ${...}, otherwise $...  What works without braces
     * is largely a historical artefact (everything works with braces,
     * I sincerely hope).
     */
    char inbrace = 0;
    /*
     * Use for the (k) flag.  Goes down into the parameter code,
     * sometimes.
     */
    char hkeys = 0;
    /*
     * Used for the (v) flag, ditto.  Not quite sure why they're
     * separate, but the tradition seems to be that things only
     * get combined when that makes the result more obscure rather
     * than less.
     */
    char hvals = 0;
    /*
     * Whether we had to evaluate a subexpression, i.e. an
     * internal ${...} or $(...) or plain $pm.  We almost don't
     * need to remember this (which would be neater), but the (P)
     * flag means the subexp and !subexp code is obscurely combined,
     * and the argument passing to fetchvalue has another kludge.
     */
    int subexp;
    /*
     * If we're referring to the positional parameters, then
     * e.g ${*:1:1} refers to $1.
     * This is for compatibility.
     */
    int horrible_offset_hack = 0;
    /*
     * Signal back from multsub: with something like
     *   x${:- $foo}
     * with word-splitting active we need to split on that leading
     * whitespace.  However, if there's no "x" the whitespace is
     * simply removed.
     */
    int ms_flags = 0;
    /*
     * We need to do an extra fetch to honour the (P) flag.
     * Complicated by the use of subexpressions that may have
     * nested (P) flags.
     */
    int fetch_needed;

    *s++ = '\0';
    /*
     * Nothing to do unless the character following the $ is
     * something we recognise.
     *
     * Shouldn't this be a table or something?  We test for all
     * these later on, too.
     */
    c = *s;
    if (itype_end(s, IIDENT, 1) == s && *s != '#' && c != Pound &&
	!IS_DASH(c) &&
	c != '!' && c != '$' && c != String && c != Qstring &&
	c != '?' && c != Quest &&
	c != '*' && c != Star && c != '@' && c != '{' &&
	c != Inbrace && c != '=' && c != Equals && c != Hat &&
	c != '^' && c != '~' && c != Tilde && c != '+') {
	s[-1] = '$';
	*str = s;
	return n;
    }
    DPUTS(c == '{', "BUG: inbrace == '{' in paramsubst()");
    /*
     * Extra processing if there is an opening brace: mostly
     * flags in parentheses, but also one ksh hack.
     */
    if (c == Inbrace) {
	inbrace = 1;
	s++;
	/*
	 * In ksh emulation a leading `!' is a special flag working
	 * sort of like our (k).
	 * TODO: this is one of very few cases tied directly to
	 * the emulation mode rather than an option.  Since ksh
	 * doesn't have parameter flags it might be neater to
	 * handle this with the ^, =, ~ stuff, below.
	 */
	if ((c = *s) == '!' && s[1] != Outbrace && EMULATION(EMULATE_KSH)) {
	    hkeys = SCANPM_WANTKEYS;
	    s++;
	} else if (c == '(' || c == Inpar) {
	    char *t, sav;
	    int tt = 0;
	    zlong num;
	    /*
	     * The (p) flag is only remembered within
	     * this block.  It says we do print-style handling
	     * on the values for flags, but only on those.
	     */
	    int escapes = 0;
	    /*
	     * '~' in parentheses caused tokenization of string arg:
	     * similar to (p).
	     */
	    int tok_arg = 0;

	    for (s++; (c = *s) != ')' && c != Outpar; s++, tt = 0) {
		int arglen;	/* length of modifier argument */
		int dellen;	/* length of matched delimiter, 0 if not */
		char *del0;	/* pointer to initial delimiter */

		switch (c) {
		case ')':
		case Outpar:
		    /* how can this happen? */
		    break;
		case '~':
		case Tilde:
		    tok_arg = !tok_arg;
		    break;
		case 'A':
		    ++arrasg;
		    break;
		case '@':
		    nojoin = 2;	/* nojoin = 2 means force */
		    break;
		case 'M':
		    flags |= SUB_MATCH;
		    break;
		case 'R':
		    flags |= SUB_REST;
		    break;
		case 'B':
		    flags |= SUB_BIND;
		    break;
		case 'E':
		    flags |= SUB_EIND;
		    break;
		case 'N':
		    flags |= SUB_LEN;
		    break;
		case 'S':
		    flags |= SUB_SUBSTR;
		    break;
		case 'I':
		    s++;
		    flnum = get_intarg(&s, &dellen);
		    if (flnum < 0)
			goto flagerr;
		    s--;
		    break;

		case 'L':
		    casmod = CASMOD_LOWER;
		    break;
		case 'U':
		    casmod = CASMOD_UPPER;
		    break;
		case 'C':
		    casmod = CASMOD_CAPS;
		    break;

		case 'o':
		    if (!sortit)
			sortit |= SORTIT_SOMEHOW; /* sort, no modifiers */
		    break;
		case 'O':
		    sortit |= SORTIT_BACKWARDS;
		    break;
		case 'i':
		    sortit |= SORTIT_IGNORING_CASE;
		    break;
		case 'n':
		    sortit |= SORTIT_NUMERICALLY;
		    break;
		case 'a':
		    sortit |= SORTIT_SOMEHOW;
		    indord = 1;
		    break;

		case 'D':
		    mods |= 1;
		    break;
		case 'V':
		    mods |= 2;
		    break;

		case 'q':
		    if (quotetype == QT_DOLLARS ||
			quotetype == QT_BACKSLASH_PATTERN)
			goto flagerr;
		    if (IS_DASH(s[1]) || s[1] == '+') {
			if (quotemod)
			    goto flagerr;
			s++;
			quotemod = 1;
			quotetype = (*s == '+') ? QT_QUOTEDZPUTS :
			    QT_SINGLE_OPTIONAL;
		    } else {
			if (quotetype == QT_SINGLE_OPTIONAL) {
			    /* extra q's after '-' not allowed */
			    goto flagerr;
			}
			quotemod++, quotetype++;
		    }
		    break;
		case 'b':
		    if (quotemod || quotetype != QT_NONE)
			goto flagerr;
		    quotemod = 1;
		    quotetype = QT_BACKSLASH_PATTERN;
		    break;
		case 'Q':
		    quotemod--;
		    break;
		case 'X':
		    quoteerr = 1;
		    break;

		case 'e':
		    eval = 1;
		    break;
		case 'P':
		    aspar = 1;
		    break;

		case 'c':
		    whichlen = 1;
		    break;
		case 'w':
		    whichlen = 2;
		    break;
		case 'W':
		    whichlen = 3;
		    break;

		case 'f':
		    spsep = "\n";
		    break;
		case 'F':
		    sep = "\n";
		    break;

		case '0':
		    spsep = zhalloc(3);
		    spsep[0] = Meta;
		    spsep[1] = '\0' ^ 32;
		    spsep[2] = '\0';
		    break;

		case 's':
		    tt = 1;
		/* fall through */
		case 'j':
		    t = get_strarg(++s, &arglen);
		    if (*t) {
			sav = *t;
			*t = '\0';
			if (tt)
			    spsep = untok_and_escape(s + arglen,
						     escapes, tok_arg);
			else
			    sep = untok_and_escape(s + arglen,
						   escapes, tok_arg);
			*t = sav;
			s = t + arglen - 1;
		    } else
			goto flagerr;
		    break;

		case 'l':
		    tt = 1;
		/* fall through */
		case 'r':
		    s++;
		    /* delimiter position */
		    del0 = s;
		    num = get_intarg(&s, &dellen);
		    if (num < 0)
			goto flagerr;
		    if (tt)
			prenum = num;
		    else
			postnum = num;
		    /* must have same delimiter if more arguments */
		    if (!dellen || memcmp(del0, s, dellen)) {
			/* decrement since loop will increment */
			s--;
			break;
		    }
		    t = get_strarg(s, &arglen);
		    if (!*t)
			goto flagerr;
		    sav = *t;
		    *t = '\0';
		    if (tt)
			premul = untok_and_escape(s + arglen, escapes,
						  tok_arg);
		    else
			postmul = untok_and_escape(s + arglen, escapes,
						   tok_arg);
		    *t = sav;
		    sav = *s;
		    s = t + arglen;
		    /* again, continue only if another start delimiter */
		    if (memcmp(del0, s, dellen)) {
			/* decrement since loop will increment */
			s--;
			break;
		    }
		    t = get_strarg(s, &arglen);
		    if (!*t)
			goto flagerr;
		    sav = *t;
		    *t = '\0';
		    if (tt)
			preone = untok_and_escape(s + arglen,
						  escapes, tok_arg);
		    else
			postone = untok_and_escape(s + arglen,
						   escapes, tok_arg);
		    *t = sav;
		    /* -1 since loop will increment */
		    s = t + arglen - 1;
		    break;

		case 'm':
#ifdef MULTIBYTE_SUPPORT
		    multi_width++;
#endif
		    break;

		case 'p':
		    escapes = 1;
		    break;

		case 'k':
		    hkeys = SCANPM_WANTKEYS;
		    break;
		case 'v':
		    hvals = SCANPM_WANTVALS;
		    break;

		case 't':
		    wantt = 1;
		    break;

		case '%':
		    presc++;
		    break;

		case 'g':
		    t = get_strarg(++s, &arglen);
		    if (getkeys < 0)
			getkeys = 0;
		    if (*t) {
			sav = *t;
			*t = 0;
			while (*++s) {
			    switch (*s) {
			    case 'e':
				getkeys |= GETKEY_EMACS;
				break;
			    case 'o':
				getkeys |= GETKEY_OCTAL_ESC;
				break;
			    case 'c':
				getkeys |= GETKEY_CTRL;
				break;

			    default:
				*t = sav;
				goto flagerr;
			    }
			}
			*t = sav;
			s = t + arglen - 1;
		    } else
			goto flagerr;
		    break;

		case 'z':
		    shsplit = LEXFLAGS_ACTIVE;
		    break;

		case 'Z':
		    t = get_strarg(++s, &arglen);
		    if (*t) {
			sav = *t;
			*t = 0;
			while (*++s) {
			    switch (*s) {
			    case 'c':
				/* Parse and keep comments */
				shsplit |= LEXFLAGS_COMMENTS_KEEP;
				break;

			    case 'C':
				/* Parse and remove comments */
				shsplit |= LEXFLAGS_COMMENTS_STRIP;
				break;

			    case 'n':
				/* Treat newlines as whitespace */
				shsplit |= LEXFLAGS_NEWLINE;
				break;

			    default:
				*t = sav;
 				goto flagerr;
			    }
			}
			*t = sav;
			s = t + arglen - 1;
		    } else
			goto flagerr;
		    break;

		case 'u':
		    unique = 1;
		    break;

		case '#':
		case Pound:
		    evalchar = 1;
		    break;

		case '_':
		    t = get_strarg(++s, &arglen);
		    if (*t) {
			sav = *t;
			*t = 0;
			while (*++s) {
			    /* Reserved for future use */
			    switch (*s) {
			    default:
				*t = sav;
				goto flagerr;
			    }
			}
			*t = sav;
			s = t + arglen - 1;
		    } else
			goto flagerr;
		    break;

		default:
		  flagerr:
		    zerr("error in flags");
		    return NULL;
		}
	    }
	    s++;
	}
    }

    /*
     * premul, postmul specify the padding character to be used
     * multiple times with the (l) and (r) flags respectively.
     */
    if (!premul)
	premul = " ";
    if (!postmul)
	postmul = " ";

    /*
     * Look for special unparenthesised flags.
     * TODO: could make these able to appear inside parentheses, too,
     * i.e. ${(^)...} etc.
     */
    for (;;) {
	if ((c = *s) == '^' || c == Hat) {
	    /* RC_EXPAND_PARAM on or off (doubled )*/
	    if ((c = *++s) == '^' || c == Hat) {
		plan9 = 0;
		s++;
	    } else
		plan9 = 1;
	} else if ((c = *s) == '=' || c == Equals) {
	    /* SH_WORD_SPLIT on or off (doubled). spbreak = 2 means force */
	    if ((c = *++s) == '=' || c == Equals) {
		spbreak = 0;
		if (nojoin < 2)
		    nojoin = 0;
		s++;
	    } else {
		spbreak = 2;
		if (nojoin < 2)
		    nojoin = !(ifs && *ifs);
	    }
	} else if ((c == '#' || c == Pound) &&
		   (inbrace || !isset(POSIXIDENTIFIERS)) &&
		   (itype_end(s+1, IIDENT, 0) != s + 1
		    || (cc = s[1]) == '*' || cc == Star || cc == '@'
		    || cc == '?' || cc == Quest
		    || cc == '$' || cc == String || cc == Qstring
		    /*
		     * Me And My Squiggle:
		     * ${##} is the length of $#, but ${##foo}
		     * is $# with a "foo" removed from the start.
		     * If someone had defined the *@!@! language
		     * properly in the first place we wouldn't
		     * have this nonsense.
		     */
		    || ((cc == '#' || cc == Pound) && s[2] == Outbrace)
		    || IS_DASH(cc)
		    || (cc == ':' && IS_DASH(s[2]))
		    || (isstring(cc) && (s[2] == Inbrace || s[2] == Inpar)))) {
	    getlen = 1 + whichlen, s++;
	    /*
	     * Return the length of the parameter.
	     * getlen can be more than 1 to indicate characters (2),
	     * words ignoring multiple delimiters (3), words taking
	     * account of multiple delimiters.  delimiter is in
	     * spsep, NULL means $IFS.
	     */
	} else if (c == '~' || c == Tilde) {
	    /* GLOB_SUBST (forced) on or off (doubled) */
	    if ((c = *++s) == '~' || c == Tilde) {
		globsubst = 0;
		s++;
	    } else
		globsubst = 2;
	} else if (c == '+') {
	    /*
	     * Return whether indicated parameter is set. 
	     * Try to handle this when parameter is named
	     * by (P) (second part of test).
	     */
	    if (itype_end(s+1, IIDENT, 0) != s+1 || (aspar && isstring(s[1]) &&
				 (s[2] == Inbrace || s[2] == Inpar)))
		chkset = 1, s++;
	    else if (!inbrace) {
		/* Special case for `$+' on its own --- leave unmodified */
		*aptr = '$';
		*str = aptr + 1;
		return n;
	    } else {
		zerr("bad substitution");
		return NULL;
	    }
	} else if (inbrace && inull(*s)) {
	    /*
	     * Handles things like ${(f)"$(<file)"} by skipping 
	     * the double quotes.  We don't need to know what was
	     * actually there; the presence of a String or Qstring
	     * is good enough.
	     */
	    s++;
	} else
	    break;
    }
    /* Don't activate special pattern characters if inside quotes */
    if (qt)
	globsubst = 0;

    /*
     * At this point, we usually expect a parameter name.
     * However, there may be a nested ${...} or $(...).
     * These say that the parameter itself is somewhere inside,
     * or that there isn't a parameter and we will get the values
     * from a command substitution itself.  In either case,
     * the current instance of paramsubst() doesn't fetch a value,
     * it just operates on what gets passed up.
     * (The first ought to have been {...}, reserving ${...}
     * for substituting a value at that point, but it's too late now.)
     */
    idbeg = s;
    if ((subexp = (inbrace && s[-1] && isstring(*s) &&
		   (s[1] == Inbrace || s[1] == Inpar || s[1] == Inparmath)))) {
	int sav;
	int quoted = *s == Qstring;
	int outtok;

	val = s++;
	switch (*s) {
	case Inbrace:
	    outtok = Outbrace;
	    break;
	case Inpar:
	    outtok = Outpar;
	    break;
	case Inparmath:
	    outtok = Outparmath;
	    break;
	default:
	    /* "Can't Happen" (TM) */
	    DPUTS(1, "Nested substitution: This Can't Happen (TM)");
	    return NULL;
	}
	skipparens(*s, outtok, &s);
	sav = *s;
	*s = 0;
	/*
	 * This handles arrays.  TODO: this is not the most obscure call to
	 * multsub() (see below) but even so it would be nicer to pass down
	 * and back the arrayness more rationally.  In that case, we should
	 * remove the aspar test and extract a value from an array, if
	 * necessary, when we handle (P) lower down.
	 */
	if (multsub(&val, PREFORK_SUBEXP, (aspar ? NULL : &aval), &isarr, NULL,
		    &ms_flags) && quoted) {
	    /* Empty quoted string --- treat as null string, not elided */
	    isarr = -1;
	    aval = (char **) hcalloc(sizeof(char *));
	    aspar = 0;
	} else if (aspar)
	    idbeg = val;
	*s = sav;
	/*
	 * This tests for the second double quote in an expression
	 * like ${(f)"$(<file)"}, compare above.
	 */
	while (inull(*s))
	    s++;
	if (ms_flags & MULTSUB_PARAM_NAME) {
	    /*
	     * Downbelow has told us this is a parameter name, e.g.
	     * ${${(P)name}...}.  We're going to behave as if
	     * we have exactly that name followed by the rest of
	     * the parameter for subscripting etc.
	     *
	     * See below for where we set the flag in the nested
	     * substitution.
	     */
	    if (isarr) {
		if (aval[0] && aval[1]) {
		    zerr("parameter name reference used with array");
		    return NULL;
		}
		val = aval[0];
		isarr = 0;
	    }
	    s = dyncat(val, s);
	    /* Now behave po-faced as if it was always like that... */
	    subexp = 0;
	    /*
	     * If this is a (P) (first test) and at the top level
	     * (second test) we can't rely on the caller fetching
	     * the result from the pending aspar.  So do it below.
	     */
	    fetch_needed = aspar && !(pf_flags & PREFORK_SUBEXP);
	} else
	    fetch_needed = 0; 	/* any initial aspar fetch already done */
	v = (Value) NULL;
    } else
	fetch_needed = aspar;	/* aspar fetch still needed */
    if (fetch_needed) {
	/*
	 * No subexpression, but in any case the value is going
	 * to give us the name of a parameter on which we do
	 * our remaining processing.  In other words, this
	 * makes ${(P)param} work like ${(P)${param}}.  (Probably
	 * better looked at, this is the basic code for ${(P)param}
	 * and it's been kludged into the subexp code because no
	 * opportunity for a kludge has been neglected.)
	 */
	if ((v = fetchvalue(&vbuf, &s, 1, (qt ? SCANPM_DQUOTED : 0)))) {
	    val = idbeg = getstrvalue(v);
	    subexp = 1;
	} else
	    vunset = 1;
    }
    if (aspar && (pf_flags & PREFORK_SUBEXP)) {
	/*
	 * This is the inner handling for the case referred to above
	 * where we have something like ${${(P)name}...}.
	 *
	 * Treat this as a normal value here; all transformations on
	 * result are in outer instance.
	 */
	aspar = 0;
	*ret_flags |= MULTSUB_PARAM_NAME;
    }
    /*
     * We need to retrieve a value either if we haven't already
     * got it from a subexpression, or if the processing so
     * far has just yielded us a parameter name to be processed
     * with (P).
     */
    if (!subexp || aspar) {
	char *ov = val;

	/*
	 * Second argument: decide whether to use the subexpression or
	 *   the string next on the line as the parameter name.
	 * Third argument:  decide how processing for brackets
	 *   1 means full processing
	 *   -1 appears to mean something along the lines of
	 *     only handle single digits and don't handle brackets.
	 *     I *think* (but it's really only a guess) that this
	 *     is used by the test below the wantt handling, so
	 *     that in certain cases we handle brackets there.
	 *   0 would apparently mean something like we know we
	 *     should have the name of a scalar and we get cross
	 *     if there's anything present which disagrees with that
	 * but you will search fetchvalue() in vain for comments on this.
	 * Fourth argument gives flags to do with keys, values, quoting,
	 * assigning depending on context and parameter flags.
	 *
	 * This is the last mention of subexp, so presumably this
	 * is what the code which makes sure subexp is set if aspar (the
	 * (P) flag) is set.  I *think* what's going on here is the
	 * second argument is for both input and output: with
	 * subexp, we only want the input effect, whereas normally
	 * we let fetchvalue set the main string pointer s to
	 * the end of the bit it's fetched.
	 */
	if (!(v = fetchvalue(&vbuf, (subexp ? &ov : &s),
			     (wantt ? -1 :
			      ((unset(KSHARRAYS) || inbrace) ? 1 : -1)),
			     hkeys|hvals|
			     (arrasg ? SCANPM_ASSIGNING : 0)|
			     (qt ? SCANPM_DQUOTED : 0))) ||
	    (v->pm && (v->pm->node.flags & PM_UNSET)) ||
	    (v->flags & VALFLAG_EMPTY))
	    vunset = 1;

	if (wantt) {
	    /*
	     * Handle the (t) flag: value now becomes the type
	     * information for the parameter.
	     */
	    if (v && v->pm && !(v->pm->node.flags & PM_UNSET)) {
		int f = v->pm->node.flags;

		switch (PM_TYPE(f)) {
		case PM_SCALAR:  val = "scalar"; break;
		case PM_ARRAY:   val = "array"; break;
		case PM_INTEGER: val = "integer"; break;
		case PM_EFLOAT:
		case PM_FFLOAT:  val = "float"; break;
		case PM_HASHED:  val = "association"; break;
		}
		val = dupstring(val);
		if (v->pm->level)
		    val = dyncat(val, "-local");
		if (f & PM_LEFT)
		    val = dyncat(val, "-left");
		if (f & PM_RIGHT_B)
		    val = dyncat(val, "-right_blanks");
		if (f & PM_RIGHT_Z)
		    val = dyncat(val, "-right_zeros");
		if (f & PM_LOWER)
		    val = dyncat(val, "-lower");
		if (f & PM_UPPER)
		    val = dyncat(val, "-upper");
		if (f & PM_READONLY)
		    val = dyncat(val, "-readonly");
		if (f & PM_TAGGED)
		    val = dyncat(val, "-tag");
		if (f & PM_TAGGED_LOCAL)
		    val = dyncat(val, "-tag_local");
		if (f & PM_EXPORTED)
		    val = dyncat(val, "-export");
		if (f & PM_UNIQUE)
		    val = dyncat(val, "-unique");
		if (f & PM_HIDE)
		    val = dyncat(val, "-hide");
		if (f & PM_HIDEVAL)
		    val = dyncat(val, "-hideval");
		if (f & PM_SPECIAL)
		    val = dyncat(val, "-special");
		vunset = 0;
	    } else
		val = dupstring("");

	    v = NULL;
	    isarr = 0;
	}
    }
    /*
     * We get in here two ways; either we need to convert v into
     * the local value system, or we need to get rid of brackets
     * even if there isn't a v.
     */
    while (v || ((inbrace || (unset(KSHARRAYS) && vunset)) && isbrack(*s))) {
	if (!v) {
	    /*
	     * Index applied to non-existent parameter; we may or may
	     * not have a value to index, however.  Create a temporary
	     * empty parameter as a trick, and index on that.  This
	     * usually happens the second time around the loop when
	     * we've used up the original parameter value and want to
	     * apply a subscript to what's left.  However, it's also
	     * possible it's got something to do with some of that murky
	     * passing of -1's as the third argument to fetchvalue() to
	     * inhibit bracket parsing at that stage.
	     */
	    Param pm;
	    char *os = s;

	    if (!isbrack(*s))
		break;
	    if (vunset) {
		val = dupstring("");
		isarr = 0;
	    }
	    pm = createparam(nulstring, isarr ? PM_ARRAY : PM_SCALAR);
	    DPUTS(!pm, "BUG: parameter not created");
	    if (isarr)
		pm->u.arr = aval;
	    else
		pm->u.str = val;
	    v = (Value) hcalloc(sizeof *v);
	    v->isarr = isarr;
	    v->pm = pm;
	    v->end = -1;
	    if (getindex(&s, v, qt ? SCANPM_DQUOTED : 0) || s == os)
		break;
	}
	/*
	 * This is where we extract a value (we know now we have
	 * one) into the local parameters for a scalar (val) or
	 * array (aval) value.  TODO: move val and aval into
	 * a structure with a discriminator.  Hope we can make
	 * more things array values at this point and dearrayify later.
	 * v->isarr tells us whether the stuff from down below looks
	 * like an array.
	 *
	 * I think we get to discard the existing value of isarr
	 * here because it's already been taken account of, either
	 * in the subexp stuff or immediately above.
	 */
	if ((isarr = v->isarr)) {
	    /*
	     * No way to get here with v->flags & VALFLAG_INV, so
	     * getvaluearr() is called by getarrvalue(); needn't test
	     * PM_HASHED.
	     */
	    if (v->isarr == SCANPM_WANTINDEX) {
		isarr = v->isarr = 0;
		val = dupstring(v->pm->node.nam);
	    } else
		aval = getarrvalue(v);
	} else {
	    /* Value retrieved from parameter/subexpression is scalar */
	    if (v->pm->node.flags & PM_ARRAY) {
		/*
		 * Although the value is a scalar, the parameter
		 * itself is an array.  Presumably this is due to
		 * being quoted, or doing single substitution or something,
		 * TODO: we're about to do some definitely stringy
		 * stuff, so something like this bit is probably
		 * necessary.  However, I'd like to leave any
		 * necessary joining of arrays until this point
		 * to avoid the multsub() horror.
		 */
<<<<<<< HEAD
=======
		int tmplen;
		if (v->pm->node.flags & PM_CACHELEN) {
		    tmplen = arrcachelen(v->pm);
		    if (v->pm->node.flags & PM_CHECKLEN)
			assert(tmplen == arrlen(v->pm->gsu.a->getfn(v->pm)));
		} else
		    tmplen = arrlen(v->pm->gsu.a->getfn(v->pm));
>>>>>>> f4ab07b4

		/* arrlen() is expensive, so only compute it if needed. */
		int tmplen = -1;

		if (v->start < 0) {
		    tmplen = arrlen(v->pm->gsu.a->getfn(v->pm));
		    v->start += tmplen + ((v->flags & VALFLAG_INV) ? 1 : 0);
		}
		if (!(v->flags & VALFLAG_INV))
		    if (v->start < 0 ||
			(tmplen != -1
			 ? v->start >= tmplen
			 : arrlen_le(v->pm->gsu.a->getfn(v->pm), v->start)))
		    vunset = 1;
	    }
	    if (!vunset) {
		/*
		 * There really is a value.  Padding and case
		 * transformations used to be handled here, but
		 * are now handled in getstrvalue() for greater
		 * consistency.  However, we get unexpected effects
		 * if we allow them to applied on every call, so
		 * set the flag that allows them to be substituted.
		 */
		v->flags |= VALFLAG_SUBST;
		val = getstrvalue(v);
	    }
	}
	/* See if this is a reference to the positional parameters. */
	if (v && v->pm && v->pm->gsu.a == &vararray_gsu &&
	    (char ***)v->pm->u.data == &pparams)
	    horrible_offset_hack = 1;
	else
	    horrible_offset_hack = 0;
	/*
	 * Finished with the original parameter and its indices;
	 * carry on looping to see if we need to do more indexing.
	 * This means we final get rid of v in favour of val and
	 * aval.  We could do with somehow encapsulating the bit
	 * where we need v.
	 */
	v = NULL;
	if (!inbrace)
	    break;
    }
    /*
     * We're now past the name or subexpression; the only things
     * which can happen now are a closing brace, one of the standard
     * parameter postmodifiers, or a history-style colon-modifier.
     *
     * Again, this duplicates tests for characters we're about to
     * examine properly later on.
     */
    if (inbrace) {
	c = *s;
	if (!IS_DASH(c) &&
	    c != '+' && c != ':' && c != '%'  && c != '/' &&
	    c != '=' && c != Equals &&
	    c != '#' && c != Pound &&
	    c != '?' && c != Quest &&
	    c != '}' && c != Outbrace) {
	    zerr("bad substitution");
	    return NULL;
	}
    }
    /*
     * Join arrays up if we're in quotes and there isn't some
     * override such as (@).
     * TODO: hmm, if we're called as part of some recursive
     * substitution do we want to delay this until we get back to
     * the top level?  Or is if there's a qt (i.e. this parameter
     * substitution is in quotes) always good enough?  Potentially
     * we may be OK by now --- all potential `@'s and subexpressions
     * have been handled, including any [@] index which comes up
     * by virture of v->isarr being set to SCANPM_ISVAR_AT which
     * is now in isarr.
     *
     * However, if we are replacing multsub() with something that
     * doesn't mangle arrays, we may need to delay this step until after
     * the foo:- or foo:= or whatever that causes that.  Note the value
     * (string or array) at this point is irrelevant if we are going to
     * be doing that.  This would mean // and stuff get applied
     * arraywise even if quoted.  That's probably wrong, so maybe
     * this just stays.
     *
     * We do a separate stage of dearrayification in the YUK chunk,
     * I think mostly because of the way we make array or scalar
     * values appear to the caller.
     */
    if (isarr) {
	if (nojoin)
	    isarr = -1;
	if (qt && !getlen && isarr > 0) {
	    val = sepjoin(aval, sep, 1);
	    isarr = 0;
	}
    }

    idend = s;
    if (inbrace) {
	/*
	 * This is to match a closing double quote in case
	 * we didn't have a subexpression, e.g. ${"foo"}.
	 * This form is pointless, but logically it ought to work.
	 */
	while (inull(*s))
	    s++;
    }
    /*
     * We don't yet know whether a `:' introduces a history-style
     * colon modifier or qualifies something like ${...:=...}.
     * But if we remember the colon here it's easy to check later.
     */
    if ((colf = *s == ':'))
	s++;


    /* fstr is to be the text following the substitution.  If we have *
     * braces, we look for it here, else we infer it later on.        */
    fstr = s;
    if (inbrace) {
	int bct;
	for (bct = 1; (c = *fstr); fstr++) {
	    if (c == Inbrace)
		bct++;
	    else if (c == Outbrace && !--bct)
		break;
	}

	if (bct) {
	noclosebrace:
	    zerr("closing brace expected");
	    return NULL;
	}
	if (c)
	    *fstr++ = '\0';
    }

    /* Check for ${..?..} or ${..=..} or one of those. *
     * Only works if the name is in braces.            */

    if (inbrace && ((c = *s) == '+' ||
		    IS_DASH(c) ||
		    c == ':' ||	/* i.e. a doubled colon */
		    c == '=' || c == Equals ||
		    c == '%' ||
		    c == '#' || c == Pound ||
		    c == '?' || c == Quest ||
		    c == '/')) {

	/*
	 * Default index is 1 if no (I) or (I) gave zero.   But
	 * why don't we set the default explicitly at the start
	 * and massage any passed index where we set flnum anyway?
	 */
	if (!flnum)
	    flnum++;
	if (c == '%')
	    flags |= SUB_END;

	/* Check for ${..%%..} or ${..##..} */
	if ((c == '%' || c == '#' || c == Pound) && c == s[1]) {
	    s++;
	    /* we have %%, not %, or ##, not # */
	    flags |= SUB_LONG;
	}
	s++;
	if (s[-1] == '/') {
	    char *ptr;
	    /*
	     * previous flags are irrelevant, except for (S) which
	     * indicates shortest substring; else look for longest.
	     */
	    flags = (flags & SUB_SUBSTR) ? 0 : SUB_LONG;
	    if ((c = *s) == '/') {
		/* doubled, so replace all occurrences */
		flags |= SUB_GLOBAL;
		c = *++s;
	    }
	    /* Check for anchored substitution */
	    if (c == '#' || c == Pound) {
		/*
		 * anchor at head: this is the `normal' case in
		 * getmatch and we only require the flag if SUB_END
		 * is also present.
		 */
		flags |= SUB_START;
		s++;
	    }
	    if (*s == '%') {
		/* anchor at tail */
		flags |= SUB_END;
		s++;
	    }
	    if (!(flags & (SUB_START|SUB_END))) {
		/* No anchor, so substring */
		flags |= SUB_SUBSTR;
	    }
	    /*
	     * Find the / marking the end of the search pattern.
	     * If there isn't one, we're just going to delete that,
	     * i.e. replace it with an empty string.
	     *
	     * We used to use double backslashes to quote slashes,
	     * but actually that was buggy and using a single backslash
	     * is easier and more obvious.
	     */
	    for (ptr = s; (c = *ptr) && c != '/'; ptr++)
	    {
		if ((c == Bnull || c == Bnullkeep || c == '\\') && ptr[1])
		{
		    if (ptr[1] == '/')
			chuck(ptr);
		    else
			ptr++;
		}
	    }
	    replstr = (*ptr && ptr[1]) ? ptr+1 : "";
	    *ptr = '\0';
	}

	/* See if this was ${...:-...}, ${...:=...}, etc. */
	if (colf)
	    flags |= SUB_ALL;
	/*
	 * With no special flags, i.e. just a # or % or whatever,
	 * the matched portion is removed and we keep the rest.
	 * We also want the rest when we're doing a substitution.
	 */
	if (!(flags & (SUB_MATCH|SUB_REST|SUB_BIND|SUB_EIND|SUB_LEN)))
	    flags |= SUB_REST;

	/*
	 * With ":" treat a value as unset if the variable is set but
	 * - (array) contains no elements
	 * - (scalar) contains an empty string
	 */
	if (colf && !vunset) {
	    vunset = (isarr) ? !*aval : !*val || (*val == Nularg && !val[1]);
	    vunset *= -1; /* Record that vunset was originally false */
	}

	switch (s[-1]) {
	case '+':
	    if (vunset) {
		val = dupstring("");
		copied = 1;
		isarr = 0;
		break;
	    }
	    vunset = 1;
	/* Fall Through! */
	case '-':
	case Dash:
	    if (vunset) {
		int split_flags;
		val = dupstring(s);
		/* If word-splitting is enabled, we ask multsub() to split
		 * the substituted string at unquoted whitespace.  Then, we
		 * turn off spbreak so that no further splitting occurs.
		 * This allows a construct such as ${1+"$@"} to correctly
		 * keep its array splits, and weird constructs such as
		 * ${str+"one two" "3 2 1" foo "$str"} to only be split
		 * at the unquoted spaces. */
		if (spbreak) {
		    split_flags = PREFORK_SHWORDSPLIT;
		    if (!aspar)
			split_flags |= PREFORK_SPLIT;
		} else {
		    /*
		     * It's not good enough not passing the flag to use
		     * SHWORDSPLIT, because when we get to a nested
		     * paramsubst we need to ignore isset(SHWORDSPLIT).
		     */
		    split_flags = PREFORK_NOSHWORDSPLIT;
		}
		multsub(&val, split_flags, (aspar ? NULL : &aval),
			&isarr, NULL, &ms_flags);
		copied = 1;
		spbreak = 0;
		/* Leave globsubst on if forced */
		if (globsubst != 2)
		    globsubst = 0;
	    }
	    break;
	case ':':
	    /* this must be `::=', unconditional assignment */
	    if (*s != '=' && *s != Equals)
		goto noclosebrace;
	    vunset = 1;
	    s++;
	    /* Fall through */
	case '=':
	case Equals:
	    if (vunset) {
		char sav = *idend;
		int l, split_flags;

		*idend = '\0';
		val = dupstring(s);
		if (spsep || !arrasg) {
		    /* POSIX requires PREFORK_SINGLE semantics here, but
		     * traditional zsh used PREFORK_NOSHWORDSPLIT.  Base
		     * behavior on caller choice of PREFORK_SHWORDSPLIT. */
		    multsub(&val,
			    spbreak ? PREFORK_SINGLE : PREFORK_NOSHWORDSPLIT,
			    NULL, &isarr, NULL, &ms_flags);
		} else {
		    if (spbreak)
			split_flags = PREFORK_SPLIT|PREFORK_SHWORDSPLIT;
		    else
			split_flags = PREFORK_NOSHWORDSPLIT;
		    multsub(&val, split_flags, &aval, &isarr, NULL,
			    &ms_flags);
		    spbreak = 0;
		}
		if (arrasg) {
		    /* This is an array assignment. */
		    char *arr[2], **t, **a, **p;
		    if (spsep || spbreak) {
			aval = sepsplit(val, spsep, 0, 1);
			isarr = nojoin ? 1 : 2;
			l = arrlen(aval);
			if (l && !*(aval[l-1]))
			    l--;
			if (l && !**aval)
			    l--, t = aval + 1;
			else
			    t = aval;
		    } else if (!isarr) {
			if (!*val && arrasg > 1) {
			    arr[0] = NULL;
			    l = 0;
			} else {
			    arr[0] = val;
			    arr[1] = NULL;
			    l = 1;
			}
			t = aval = arr;
		    } else
			l = arrlen(aval), t = aval;
		    p = a = zalloc(sizeof(char *) * (l + 1));
		    while (l--) {
			untokenize(*t);
			*p++ = ztrdup(*t++);
		    }
		    *p++ = NULL;
		    if (arrasg > 1) {
			Param pm = sethparam(idbeg, a);
			if (pm)
			    aval = paramvalarr(pm->gsu.h->getfn(pm), hkeys|hvals);
		    } else
			setaparam(idbeg, a);
		    isarr = 1;
		    arrasg = 0;
		} else {
		    untokenize(val);
		    setsparam(idbeg, ztrdup(val));
		}
		*idend = sav;
		copied = 1;
		if (isarr) {
		    if (nojoin)
			isarr = -1;
		    if (qt && !getlen && isarr > 0 && !spsep && spbreak < 2) {
			val = sepjoin(aval, sep, 1);
			isarr = 0;
		    }
		    sep = spsep = NULL;
		    spbreak = 0;
		}
	    }
	    break;
	case '?':
	case Quest:
	    if (vunset) {
                if (isset(EXECOPT)) {
                    *idend = '\0';
                    zerr("%s: %s", idbeg, *s ? s : "parameter not set");
                    /*
                     * In interactive shell we need to return to
                     * top-level prompt --- don't clear this error
                     * after handling a command as we do with
                     * most errors.
                     */
                    errflag |= ERRFLAG_HARD;
                    if (!interact) {
                        if (mypid == getpid()) {
                            /*
                             * paranoia: don't check for jobs, but there
                             * shouldn't be any if not interactive.
                             */
                            stopmsg = 1;
                            zexit(1, 0);
                        } else
                            _exit(1);
                    }
                }
		return NULL;
	    }
	    break;
	case '%':
	case '#':
	case Pound:
	case '/':
            /* This once was executed only `if (qt) ...'. But with that
             * patterns in a expansion resulting from a ${(e)...} aren't
             * tokenized even though this function thinks they are (it thinks
             * they are because parse_subst_str() turns Qstring tokens
             * into String tokens and for unquoted parameter expansions the
             * lexer normally does tokenize patterns inside parameter
             * expansions). */
            {
		int one = noerrs, oef = errflag, haserr;

		if (!quoteerr)
		    noerrs = 1;
		haserr = parse_subst_string(s);
		noerrs = one;
		if (!quoteerr) {
		    /* Retain user interrupt error status */
		    errflag = oef | (errflag & ERRFLAG_INT);
		    if (haserr)
			shtokenize(s);
		} else if (haserr || errflag) {
		    zerr("parse error in ${...%c...} substitution", s[-1]);
		    return NULL;
		}
	    }
	    {
#if 0
		/*
		 * This allows # and % to be at the start of
		 * a parameter in the substitution, which is
		 * a bit nasty, and can be done (although
		 * less efficiently) with anchors.
		 */

		char t = s[-1];

		singsub(&s);

		if (t == '/' && (flags & SUB_SUBSTR)) {
		    if ((c = *s) == '#' || c == '%') {
			flags &= ~SUB_SUBSTR;
			if (c == '%')
			    flags |= SUB_END;
			s++;
		    } else if (c == '\\') {
			s++;
		    }
		}
#else
		singsub(&s);
#endif
	    }

	    /*
	     * Either loop over an array doing replacements or
	     * do the replacment on a string.
	     *
	     * We need an untokenized value for matching.
	     */
	    if (!vunset && isarr) {
		char **ap;
		if (!copied) {
		    aval = arrdup(aval);
		    copied = 1;
		}
		for (ap = aval; *ap; ap++) {
		    untokenize(*ap);
		}
		getmatcharr(&aval, s, flags, flnum, replstr);
	    } else {
		if (vunset) {
		    if (vunset > 0 && unset(UNSET)) {
			*idend = '\0';
			zerr("%s: parameter not set", idbeg);
			return NULL;
		    }
		    val = dupstring("");
		}
		if (!copied) {
		    val = dupstring(val);
		    copied = 1;
		    untokenize(val);
		}
		getmatch(&val, s, flags, flnum, replstr);
	    }
	    break;
	}
    } else if (inbrace && (*s == '^' || *s == Hat)) {
	char **zip;
	int shortest = 1;
	++s;
	if (*s == '^' || *s == Hat) {
	    shortest = 0;
	    ++s;
	}
	if (*itype_end(s, IIDENT, 0)) {
	    untokenize(s);
	    zerr("not an identifier: %s", s);
	    return NULL;
	}
	if (vunset) {
	    if (vunset > 0 && unset(UNSET)) {
		*idend = '\0';
		zerr("%s: parameter not set", idbeg);
		return NULL;
	    }
	    val = dupstring("");
	} else {
	    char *sval;
	    int ziplen;
	    zip = getaparam(s, &ziplen);
	    if (!zip) {
		sval = getsparam(s);
		if (sval)
		    zip = hmkarray(sval);
		ziplen = 1;
		ziplen = !!sval;
	    }
	    if (!isarr) {
		aval = mkarray(val);
		isarr = 1;
	    }
	    if (zip) {
		char **out;
		int alen, outlen, i = 0;
		alen = arrlen(aval);
		outlen = shortest ^ (alen > ziplen) ? alen : ziplen;
		if (!shortest && (alen == 0 || ziplen == 0)) {
		    if (ziplen)
			aval = arrdup(zip);
		} else {
		    out = zhalloc(sizeof(char *) * (2 * outlen + 1));
		    while (i < outlen) {
			if (copied)
			    out[i*2] = aval[i % alen];
			else
			    out[i*2] = dupstring(aval[i % alen]);
			out[i*2+1] = dupstring(zip[i % ziplen]);
			i++;
		    }
		    out[i*2] = NULL;
		    aval = out;
		    copied = 1;
		}
	    } else {
		if (unset(UNSET)) {
		    zerr("%s: parameter not set", s);
		    return NULL;
		}
		val = dupstring("");
	    }
	}
    } else if (inbrace && (*s == '|' || *s == Bar ||
			   *s == '*' || *s == Star)) {
	int intersect = (*s == '*' || *s == Star);
	int compare_len;
	char **compare, **ap, **apsrc;
	++s;
	if (*itype_end(s, IIDENT, 0)) {
	    untokenize(s);
	    zerr("not an identifier: %s", s);
	    return NULL;
	}
	compare = getaparam(s, &compare_len);
	if (compare) {
	    HashTable ht = newuniqtable(compare_len+1);
	    int present;
	    for (ap = compare; *ap; ap++)
		(void)addhashnode2(ht, *ap, (HashNode)
				   zhalloc(sizeof(struct hashnode)));
	    if (!vunset && isarr) {
		if (!copied) {
		    aval = arrdup(aval);
		    copied = 1;
		}
		for (ap = apsrc = aval; *apsrc; apsrc++) {
		    untokenize(*apsrc);
		    present = (gethashnode2(ht, *apsrc) != NULL);
		    if (intersect ? present : !present) {
			if (ap != apsrc) {
			    *ap = *apsrc;
			}
			ap++;
		    }
		}
		*ap = NULL;
	    } else {
		if (vunset) {
		    if (vunset > 0 && unset(UNSET)) {
			*idend = '\0';
			zerr("%s: parameter not set", idbeg);
			deletehashtable(ht);
			return NULL;
		    }
		    val = dupstring("");
		} else {
		    present = (gethashnode2(ht, val) != NULL);
		    if (intersect ? !present : present)
			val = dupstring("");
		}
	    }
	    deletehashtable(ht);
	} else if (intersect) {
	    /*
	     * The intersection with nothing is nothing...
	     * Seems a bit pointless complaining that the first
	     * expression is unset here if the second is, too.
	     */
	    if (!vunset) {
		if (isarr) {
		    aval = hmkarray(NULL);
		} else {
		    val = dupstring("");
		}
	    }
	}
	if (vunset) {
	    if (vunset > 0 && unset(UNSET)) {
		*idend = '\0';
		zerr("%s: parameter not set", idbeg);
		return NULL;
	    }
	    val = dupstring("");
	}
    } else {			/* no ${...=...} or anything, but possible modifiers. */
	/*
	 * Handler ${+...}.  TODO: strange, why do we handle this only
	 * if there isn't a trailing modifier?  Why don't we do this
	 * e.g. when we handle the ${(t)...} flag?
	 */
	if (chkset) {
	    val = dupstring(vunset ? "0" : "1");
	    isarr = 0;
	} else if (vunset) {
	    if (vunset > 0 && unset(UNSET)) {
		*idend = '\0';
		zerr("%s: parameter not set", idbeg);
		return NULL;
	    }
	    val = dupstring("");
	}
	if (colf && inbrace) {
	    /*
	     * Look for ${PARAM:OFFSET} or ${PARAM:OFFSET:LENGTH}.
	     * This must appear before modifiers.  For compatibility
	     * with bash we perform both standard string substitutions
	     * and math eval.
	     */
	    char *check_offset2;
	    char *check_offset = check_colon_subscript(s, &check_offset2);
	    if (check_offset) {
		zlong offset = mathevali(check_offset);
		zlong length = 0;
		int length_set = 0;
		int offset_hack_argzero = 0;
		if (errflag)
		    return NULL;
		if ((*check_offset2 && *check_offset2 != ':')) {
		    zerr("invalid subscript: %s", check_offset);
		    return NULL;
		}
		if (*check_offset2) {
		    check_offset = check_colon_subscript(check_offset2 + 1,
							 &check_offset2);
		    if (*check_offset2 && *check_offset2 != ':') {
			zerr("invalid length: %s", check_offset);
			return NULL;
		    }
		    if (check_offset) {
			length = mathevali(check_offset);
			length_set = 1;
			if (errflag)
			    return NULL;
		    }
		}
		if (isarr) {
		    int alen, count;
		    char **srcptr, **dstptr, **newarr;

		    if (horrible_offset_hack) {
			/*
			 * As part of the 'orrible hoffset 'ack,
			 * (what hare you? Han 'orrible hoffset 'ack,
			 * sergeant major), if we are given a ksh/bash/POSIX
			 * style positional parameter array which includes
			 * offset 0, we use $0.
			 */
			if (offset == 0) {
			    offset_hack_argzero = 1;
			} else if (offset > 0) {
			    offset--;
			}
		    }

		    alen = arrlen(aval);
		    if (offset < 0) {
			offset += alen;
			if (offset < 0)
			    offset = 0;
		    }
		    if (offset_hack_argzero)
			alen++;
		    if (length_set) {
			if (length < 0)
			    length += alen - offset;
			if (length < 0) {
			    zerr("substring expression: %d < %d",
			         (int)(length + offset), (int)offset);
			    return NULL;
			}
		    } else
			length = alen;
		    if (offset > alen)
			offset = alen;
		    if (offset + length > alen)
			length = alen - offset;
		    count = length;
		    srcptr = aval + offset;
		    newarr = dstptr = (char **)
			zhalloc((length+1)*sizeof(char *));
		    if (count && offset_hack_argzero) {
			*dstptr++ = dupstring(argzero);
			count--;
		    }
		    while (count--)
			*dstptr++ = dupstring(*srcptr++);
		    *dstptr = (char *)NULL;
		    aval = newarr;
		} else {
		    char *sptr, *eptr;
		    int given_offset;
		    if (offset < 0) {
			MB_METACHARINIT();
			for (sptr = val; *sptr; ) {
			    sptr += MB_METACHARLEN(sptr);
			    offset++;
			}
			if (offset < 0)
			    offset = 0;
		    }
		    given_offset = offset;
		    MB_METACHARINIT();
		    if (length_set && length < 0)
			length -= offset;
		    for (sptr = val; *sptr && offset; ) {
			sptr += MB_METACHARLEN(sptr);
			offset--;
		    }
		    if (length_set) {
			if (length < 0) {
			    MB_METACHARINIT();
			    for (eptr = val; *eptr; ) {
				eptr += MB_METACHARLEN(eptr);
				length++;
			    }
			    if (length < 0) {
				zerr("substring expression: %d < %d",
				     (int)(length + given_offset),
				     (int)given_offset);
				return NULL;
			    }
			}
			for (eptr = sptr; *eptr && length; ) {
			    eptr += MB_METACHARLEN(eptr);
			    length--;
			}
			val = dupstrpfx(sptr, eptr - sptr);
		    } else {
			val = dupstring(sptr);
		    }
		}
		if (!*check_offset2) {
		    colf = 0;
		} else {
		    s = check_offset2 + 1;
		}
	    }
	}
	if (colf) {
	    /*
	     * History style colon modifiers.  May need to apply
	     * on multiple elements of an array.
	     */
	    s--;
	    if (unset(KSHARRAYS) || inbrace) {
		if (!isarr)
		    modify(&val, &s);
		else {
		    char *ss;
		    char **ap = aval;
		    char **pp = aval = (char **) hcalloc(sizeof(char *) *
							 (arrlen(aval) + 1));

		    while ((*pp = *ap++)) {
			ss = s;
			modify(pp++, &ss);
		    }
		    if (pp == aval) {
			char *t = "";
			ss = s;
			modify(&t, &ss);
		    }
		    s = ss;
		}
		copied = 1;
		if (inbrace && *s) {
		    if (*s == ':' && !imeta(s[1]))
			zerr("unrecognized modifier `%c'", s[1]);
		    else
			zerr("unrecognized modifier");
		    return NULL;
		}
	    }
	}
	if (!inbrace)
	    fstr = s;
    }
    if (errflag)
	return NULL;
    if (evalchar) {
	int one = noerrs, oef = errflag, haserr = 0;

	if (!quoteerr)
	    noerrs = 1;
	/*
	 * Evaluate the value numerically and output the result as
	 * a character.
	 */
	if (isarr) {
	    char **aval2, **avptr, **av2ptr;

	    aval2 = (char **)zhalloc((arrlen(aval)+1)*sizeof(char *));

	    for (avptr = aval, av2ptr = aval2; *avptr; avptr++, av2ptr++)
	    {
		/* When noerrs = 1, the only error is out-of-memory */
		if (!(*av2ptr = substevalchar(*avptr))) {
		    haserr = 1;
		    break;
		}
	    }
	    *av2ptr = NULL;
	    aval = aval2;
	} else {
	    /* When noerrs = 1, the only error is out-of-memory */
	    if (!(val = substevalchar(val)))
		haserr = 1;
	}
	noerrs = one;
	if (!quoteerr) {
	    /* Retain user interrupt error status */
	    errflag = oef | (errflag & ERRFLAG_INT);
	}
	if (haserr || errflag)
	    return NULL;
	ms_flags = 0;
    }
    /*
     * This handles taking a length with ${#foo} and variations.
     * TODO: again. one might naively have thought this had the
     * same sort of effect as the ${(t)...} flag and the ${+...}
     * test, although in this case we do need the value rather
     * the parameter, so maybe it's a bit different.
     */
    if (getlen) {
	long len = 0;
	char buf[14];

	if (isarr) {
	    char **ctr;
	    int sl = sep ? MB_METASTRLEN(sep) : 1;

	    if (getlen == 1)
		for (ctr = aval; *ctr; ctr++, len++);
	    else if (getlen == 2) {
		if (*aval)
		    for (len = -sl, ctr = aval;
			 len += sl + MB_METASTRLEN2(*ctr, multi_width),
			     *++ctr;);
	    }
	    else
		for (ctr = aval;
		     *ctr;
		     len += wordcount(*ctr, spsep, getlen > 3), ctr++);
	} else {
	    if (getlen < 3)
		len = MB_METASTRLEN2(val, multi_width);
	    else
		len = wordcount(val, spsep, getlen > 3);
	}

	sprintf(buf, "%ld", len);
	val = dupstring(buf);
	isarr = 0;
	ms_flags = 0;
    }
    /* At this point we make sure that our arrayness has affected the
     * arrayness of the linked list.  Then, we can turn our value into
     * a scalar for convenience sake without affecting the arrayness
     * of the resulting value.  ## This is the YUK chunk. ## */
    if (isarr)
	l->list.flags |= LF_ARRAY;
    else
	l->list.flags &= ~LF_ARRAY;
    if (isarr > 0 && !plan9 && (!aval || !aval[0])) {
	val = dupstring("");
	isarr = 0;
    } else if (isarr && aval && aval[0] && !aval[1]) {
	/* treat a one-element array as a scalar for purposes of   *
	 * concatenation with surrounding text (some${param}thing) *
	 * and rc_expand_param handling.  Note: LF_ARRAY (above)   *
	 * propagates the true array type from nested expansions.  */
	val = aval[0];
	isarr = 0;
    }
    /* This is where we may join arrays together, e.g. (j:,:) sets "sep", and
     * (afterward) may split the joined value (e.g. (s:-:) sets "spsep").  One
     * exception is that ${name:-word} and ${name:+word} will have already
     * done any requested splitting of the word value with quoting preserved.
     */
    if (ssub || spbreak || spsep || sep) {
	int force_split = !ssub && (spbreak || spsep);
	if (isarr) {
	    /* sep non-null here means F or j flag, force join */
	    if (nojoin == 0 || sep) {
		val = sepjoin(aval, sep, 1);
		isarr = 0;
	    } else if (force_split &&
		       (spsep || nojoin == 2 || (!ifs && isarr < 0))) {
		/* Hack to simulate splitting individual elements:
		 * forced joining as previously determined, or
		 * join on what we later use to forcibly split
		 */
		val = sepjoin(aval, (nojoin == 1 ? NULL : spsep), 1);
		isarr = 0;
	    }
	    if (!isarr)
		ms_flags = 0;
	}
	if (force_split && !isarr) {
	    aval = sepsplit(val, spsep, 0, 1);
	    if (!aval || !aval[0])
		val = dupstring("");
	    else if (!aval[1])
		val = aval[0];
	    else
		isarr = nojoin ? 1 : 2;
	}
	if (isarr)
	    l->list.flags |= LF_ARRAY;
	else
	    l->list.flags &= ~LF_ARRAY;
    }
    /*
     * Perform case modififications.
     */
    if (casmod != CASMOD_NONE) {
	copied = 1;		/* string is always modified by copy */
	if (isarr) {
	    char **ap, **ap2;

	    ap = aval;
	    ap2 = aval = (char **) zhalloc(sizeof(char *) * (arrlen(aval)+1));

	    while (*ap)
		*ap2++ = casemodify(*ap++, casmod);
	    *ap2++ = NULL;
	} else {
	    val = casemodify(val, casmod);
	}
    }
    /*
     * Process echo- and print-style escape sequences.
     */
    if (getkeys >= 0) {
	int len;

	copied = 1;		/* string is always copied */
	if (isarr) {
	    char **ap, **ap2;

	    ap = aval;
	    aval = (char **) zhalloc(sizeof(char *) * (arrlen(aval)+1));
	    for (ap2 = aval; *ap; ap++, ap2++) {
		*ap2 = getkeystring(*ap, &len, getkeys, NULL);
		*ap2 = metafy(*ap2, len, META_USEHEAP);
	    }
	    *ap2++ = NULL;
	} else {
	    val = getkeystring(val, &len, getkeys, NULL);
	    val = metafy(val, len, META_USEHEAP);
	}
    }
    /*
     * Perform prompt-style modifications.
     */
    if (presc) {
	int ops = opts[PROMPTSUBST], opb = opts[PROMPTBANG];
	int opp = opts[PROMPTPERCENT];

	if (presc < 2) {
	    opts[PROMPTPERCENT] = 1;
	    opts[PROMPTSUBST] = opts[PROMPTBANG] = 0;
	}
	/*
	 * TODO:  It would be really quite nice to abstract the
	 * isarr and !isarr code into a function which gets
	 * passed a pointer to a function with the effect of
	 * the promptexpand bit.  Then we could use this for
	 * a lot of stuff and bury val/aval/isarr inside a structure
	 * which gets passed to it.
	 */
	if (isarr) {
	    char **ap;

	    if (!copied)
		aval = arrdup(aval), copied = 1;
	    ap = aval;
	    for (; *ap; ap++) {
		char *tmps;
		untokenize(*ap);
		tmps = promptexpand(*ap, 0, NULL, NULL, NULL);
		*ap = dupstring(tmps);
		free(tmps);
	    }
	} else {
	    char *tmps;
	    if (!copied)
		val = dupstring(val), copied = 1;
	    untokenize(val);
	    tmps = promptexpand(val, 0, NULL, NULL, NULL);
	    val = dupstring(tmps);
	    free(tmps);
	}
	opts[PROMPTSUBST] = ops;
	opts[PROMPTBANG] = opb;
	opts[PROMPTPERCENT] = opp;
    }
    /*
     * One of the possible set of quotes to apply, depending on
     * the repetitions of the (q) flag.
     */
    if (quotemod) {
	int pre = 0, post = 0;

	if (quotemod > 0) {
	    switch (quotetype)
	    {
	    case QT_DOLLARS:
		/* space for "$" */
		pre = 2;
		post = 1;
		break;

	    case QT_SINGLE_OPTIONAL:
		/* quotes will be added for us */
	    case QT_BACKSLASH:
	    case QT_BACKSLASH_PATTERN:
		/* no quotes */
		break;

	    default:
		pre = post = 1;
		break;
	    }
	}
	if (isarr) {
	    char **ap;

	    if (!copied)
		aval = arrdup(aval), copied = 1;
	    ap = aval;

	    if (quotemod > 0) {
		if (quotetype == QT_QUOTEDZPUTS) {
		    for (; *ap; ap++)
			*ap = quotedzputs(*ap, NULL);
		} else if (quotetype > QT_BACKSLASH) {
		    int sl;
		    char *tmp;

		    for (; *ap; ap++) {
			tmp = quotestring(*ap, quotetype);
			sl = strlen(tmp);
			*ap = (char *) zhalloc(pre + sl + post + 1);
			strcpy((*ap) + pre, tmp);
			if (pre)
			    ap[0][pre - 1] = ap[0][pre + sl] =
				(quotetype != QT_DOUBLE ? '\'' : '"');
			ap[0][pre + sl + post] = '\0';
			if (quotetype == QT_DOLLARS)
			  ap[0][0] = '$';
		    }
		} else
		    for (; *ap; ap++)
			*ap = quotestring(*ap, QT_BACKSLASH_SHOWNULL);
	    } else {
		int one = noerrs, oef = errflag, haserr = 0;

		if (!quoteerr)
		    noerrs = 1;
		for (; *ap; ap++) {
		    haserr |= parse_subst_string(*ap);
		    remnulargs(*ap);
		    untokenize(*ap);
		}
		noerrs = one;
		if (!quoteerr) {
		    /* Retain any user interrupt error status */
		    errflag = oef | (errflag & ERRFLAG_INT);
		}
		else if (haserr || errflag) {
		    zerr("parse error in parameter value");
		    return NULL;
		}
	    }
	} else {
	    if (!copied)
		val = dupstring(val), copied = 1;
	    if (quotemod > 0) {
		if (quotetype == QT_QUOTEDZPUTS) {
		    val = quotedzputs(val, NULL);
		} else if (quotetype > QT_BACKSLASH) {
		    int sl;
		    char *tmp;
		    tmp = quotestring(val, quotetype);
		    sl = strlen(tmp);
		    val = (char *) zhalloc(pre + sl + post + 1);
		    strcpy(val + pre, tmp);
		    if (pre)
			val[pre - 1] = val[pre + sl] =
			    (quotetype != QT_DOUBLE ? '\'' : '"');
		    val[pre + sl + post] = '\0';
		    if (quotetype == QT_DOLLARS)
		      val[0] = '$';
		} else
		    val = quotestring(val, QT_BACKSLASH_SHOWNULL);
	    } else {
		int one = noerrs, oef = errflag, haserr;

		if (!quoteerr)
		    noerrs = 1;
		haserr = parse_subst_string(val);
		noerrs = one;
		if (!quoteerr) {
		    /* Retain any user interrupt error status */
		    errflag = oef | (errflag & ERRFLAG_INT);
		}
		else if (haserr || errflag) {
		    zerr("parse error in parameter value");
		    return NULL;
		}
		remnulargs(val);
		untokenize(val);
	    }
	}
    }
    /*
     * Transform special characters in the string to make them
     * printable, or to show directories, or possibly even both.
     */
    if (mods) {
	if (isarr) {
	    char **ap;
	    if (!copied)
		aval = arrdup(aval), copied = 1;
	    for (ap = aval; *ap; ap++) {
		if (mods & 1)
		    *ap = substnamedir(*ap);
		if (mods & 2)
		    *ap = nicedupstring(*ap);
	    }
	} else {
	    if (!copied)
		val = dupstring(val), copied = 1;
	    if (mods & 1)
		val = substnamedir(val);
	    if (mods & 2)
		val = nicedupstring(val);
	}
    }
    /*
     * Nothing particularly to do with SH_WORD_SPLIT --- this
     * performs lexical splitting on a string as specified by
     * the (z) flag.
     */
    if (shsplit) {
	LinkList list = NULL;

	if (isarr) {
	    char **ap;
	    for (ap = aval; *ap; ap++)
		list = bufferwords(list, *ap, NULL, shsplit);
	    isarr = 0;
	} else
	    list = bufferwords(NULL, val, NULL, shsplit);

	if (!list || !firstnode(list))
	    val = dupstring("");
	else if (!nextnode(firstnode(list)))
	    val = getdata(firstnode(list));
	else {
	    aval = hlinklist2array(list, 0);
	    isarr = nojoin ? 1 : 2;
	    l->list.flags |= LF_ARRAY;
	}
	copied = 1;
    }
    /*
     * TODO: hmm.  At this point we have to be on our toes about
     * whether we're putting stuff into a line or not, i.e.
     * we don't want to do this from a recursive call.
     * Rather than passing back flags in a non-trivial way, maybe
     * we could decide on the basis of flags passed down to us.
     *
     * This is the ideal place to do any last-minute conversion from
     * array to strings.  However, given all the transformations we've
     * already done, probably if it's going to be done it will already
     * have been.  (I'd really like to keep everying in aval or
     * equivalent and only locally decide if we need to treat it
     * as a scalar.)
     */

    if (isarr && ssub) {
	/* prefork() wants a scalar, so join no matter what else */
	val = sepjoin(aval, NULL, 1);
	isarr = 0;
	l->list.flags &= ~LF_ARRAY;
    }

    /*
     * If a multsub result had whitespace at the start and we're
     * splitting and there's a previous string, now's the time to do so.
     */
    if ((ms_flags & MULTSUB_WS_AT_START) && aptr > ostr) {
	insertlinknode(l, n, dupstrpfx(ostr, aptr - ostr)), incnode(n);
	ostr = aptr;
    }
    /* Likewise at the end */
    if ((ms_flags & MULTSUB_WS_AT_END) && *fstr) {
	insertlinknode(l, n, dupstring(fstr)); /* appended, no incnode */
	*fstr = '\0';
    }
    if (arrasg && !isarr) {
	/*
	 * Caller requested this be forced to an array even if scalar.
	 * Any point in distinguishing arrasg == 2 (assoc array) here?
	 */
	l->list.flags |= LF_ARRAY;
	aval = hmkarray(val);
	isarr = 1;
	DPUTS(!val, "value is NULL in paramsubst, empty array");
    }
    if (isarr) {
	char *x;
	char *y;
	int xlen;
	int i;
	LinkNode on = n;

	/* Handle the (u) flag; we need this before the next test */
	if (unique) {
	    if(!copied)
		aval = arrdup(aval);

	    i = arrlen(aval);
	    if (i > 1)
		zhuniqarray(aval);
	}
	if ((!aval[0] || !aval[1]) && !plan9) {
	    /*
	     * Empty array or single element.  Currently you only
	     * get a single element array at this point from the
	     * unique expansion above. but we can potentially
	     * have other reasons.
	     *
	     * The following test removes the markers
	     * from surrounding double quotes, but I don't know why
	     * that's necessary.
	     */
	    int vallen;
	    if (aptr > (char *) getdata(n) &&
		aptr[-1] == Dnull && *fstr == Dnull)
		*--aptr = '\0', fstr++;
	    vallen = aval[0] ? strlen(aval[0]) : 0;
	    y = (char *) hcalloc((aptr - ostr) + vallen + strlen(fstr) + 1);
	    strcpy(y, ostr);
	    *str = y + (aptr - ostr);
	    if (vallen)
	    {
		strcpy(*str, aval[0]);
		*str += vallen;
	    }
	    strcpy(*str, fstr);
	    setdata(n, y);
	    return n;
	}
	/* Handle (o) and (O) and their variants */
	if (sortit != SORTIT_ANYOLDHOW) {
	    if (!copied)
		aval = arrdup(aval);
	    if (indord) {
		if (sortit & SORTIT_BACKWARDS) {
		    char *copy;
		    char **end = aval + arrlen(aval) - 1, **start = aval;

		    /* reverse the array */
		    while (start < end) {
			copy = *end;
			*end-- = *start;
			*start++ = copy;
		    }
		}
	    } else {
		/*
		 * HERE: we tested if the last element of the array
		 * was not a NULL string.  Why the last element?
		 * Why didn't we expect NULL strings to work?
		 * Was it just a clumsy way of testing whether there
		 * was enough in the array to sort?
		 */
		strmetasort(aval, sortit, NULL);
	    }
	}
	if (plan9) {
	    /* Handle RC_EXPAND_PARAM */
	    LinkNode tn;
	    local_list1(tl);

	    *--fstr = Marker;
	    init_list1(tl, fstr);
	    if (!eval && !stringsubst(&tl, firstnode(&tl), ssub, ret_flags, 0))
		return NULL;
	    *str = aptr;
	    tn = firstnode(&tl);
	    while ((x = *aval++)) {
		if (prenum || postnum)
		    x = dopadding(x, prenum, postnum, preone, postone,
				  premul, postmul
#ifdef MULTIBYTE_SUPPORT
				  , multi_width
#endif
			);
		if (eval && subst_parse_str(&x, (qt && !nojoin), quoteerr))
		    return NULL;
		xlen = strlen(x);
		for (tn = firstnode(&tl);
		     tn && *(y = (char *) getdata(tn)) == Marker;
		     incnode(tn)) {
		    strcatsub(&y, ostr, aptr, x, xlen, y + 1, globsubst,
			      copied);
		    if (qt && !*y && isarr != 2)
			y = dupstring(nulstring);
		    if (plan9)
			setdata(n, (void *) y), plan9 = 0;
		    else
			insertlinknode(l, n, (void *) y), incnode(n);
		}
	    }
	    for (; tn; incnode(tn)) {
		y = (char *) getdata(tn);
		if (*y == Marker)
		    continue;
		if (qt && !*y && isarr != 2)
		    y = dupstring(nulstring);
		if (plan9)
		    setdata(n, (void *) y), plan9 = 0;
		else
		    insertlinknode(l, n, (void *) y), incnode(n);
	    }
	    if (plan9) {
		uremnode(l, n);
		return n;
	    }
	} else {
	    /*
	     * Not RC_EXPAND_PARAM: simply join the first and
	     * last values.
	     * TODO: how about removing the restriction that
	     * aval[1] is non-NULL to promote consistency?, or
	     * simply changing the test so that we drop into
	     * the scalar branch, instead of tricking isarr?
	     */
	    x = aval[0];
	    if (prenum || postnum)
		x = dopadding(x, prenum, postnum, preone, postone,
			      premul, postmul
#ifdef MULTIBYTE_SUPPORT
			      , multi_width
#endif
		    );
	    if (eval && subst_parse_str(&x, (qt && !nojoin), quoteerr))
		return NULL;
	    xlen = strlen(x);
	    strcatsub(&y, ostr, aptr, x, xlen, NULL, globsubst, copied);
	    if (qt && !*y && isarr != 2)
		y = dupstring(nulstring);
	    setdata(n, (void *) y);

	    i = 1;
	    /* aval[1] is non-null here */
	    while (aval[i + 1]) {
		x = aval[i++];
		if (prenum || postnum)
		    x = dopadding(x, prenum, postnum, preone, postone,
				  premul, postmul
#ifdef MULTIBYTE_SUPPORT
				  , multi_width
#endif
			);
		if (eval && subst_parse_str(&x, (qt && !nojoin), quoteerr))
		    return NULL;
		if (qt && !*x && isarr != 2)
		    y = dupstring(nulstring);
		else {
		    y = dupstring(x);
		    if (globsubst)
			shtokenize(y);
		}
		insertlinknode(l, n, (void *) y), incnode(n);
	    }

	    x = aval[i];
	    if (prenum || postnum)
		x = dopadding(x, prenum, postnum, preone, postone,
			      premul, postmul
#ifdef MULTIBYTE_SUPPORT
			      , multi_width
#endif
		    );
	    if (eval && subst_parse_str(&x, (qt && !nojoin), quoteerr))
		return NULL;
	    xlen = strlen(x);
	    *str = strcatsub(&y, aptr, aptr, x, xlen, fstr, globsubst, copied);
	    if (qt && !*y && isarr != 2)
		y = dupstring(nulstring);
	    insertlinknode(l, n, (void *) y), incnode(n);
	}
	/* This used to omit restoring of *str and instead test
	 *   if (eval)
	 *       n = on;
	 * but that causes strange behavior of history modifiers when
	 * applied across all values of an array.  What is magic about
	 * eval here that *str seemed not to need restoring?
	 */
	*str = getdata(n = on);
    } else {
	/*
	 * Scalar value.  Handle last minute transformations
	 * such as left- or right-padding and the (e) flag to
	 * revaluate the result.
	 */
	int xlen;
	char *x;
	char *y;

	x = val;
	if (!x) {
	    /* Shouldn't have got here with a NULL string. */
	    DPUTS(1, "value is NULL in paramsubst");
	    return NULL;
	}
	if (prenum || postnum)
	    x = dopadding(x, prenum, postnum, preone, postone,
			  premul, postmul
#ifdef MULTIBYTE_SUPPORT
			  , multi_width
#endif
		);
	if (eval && subst_parse_str(&x, (qt && !nojoin), quoteerr))
	    return NULL;
	xlen = strlen(x);
	*str = strcatsub(&y, ostr, aptr, x, xlen, fstr, globsubst, copied);
	if (qt && !*y)
	    y = dupstring(nulstring);
	setdata(n, (void *) y);
    }
    if (eval)
	*str = (char *) getdata(n);

    return n;
}

/*
 * Arithmetic substitution: `a' is the string to be evaluated, `bptr'
 * points to the beginning of the string containing it.  The tail of
 * the string is given by `rest'. *bptr is modified with the substituted
 * string. The function returns a pointer to the tail in the substituted
 * string.
 */

/**/
static char *
arithsubst(char *a, char **bptr, char *rest)
{
    char *s = *bptr, *t;
    char buf[BDIGBUFSIZE], *b;
    mnumber v;

    singsub(&a);
    v = matheval(a);
    if ((v.type & MN_FLOAT) && !outputradix)
	b = convfloat_underscore(v.u.d, outputunderscore);
    else {
	if (v.type & MN_FLOAT)
	    v.u.l = (zlong) v.u.d;
	b = convbase_underscore(buf, v.u.l, outputradix, outputunderscore);
    }
    t = *bptr = (char *) hcalloc(strlen(*bptr) + strlen(b) +
				 strlen(rest) + 1);
    t--;
    while ((*++t = *s++));
    t--;
    while ((*++t = *b++));
    strcat(t, rest);
    return t;
}

/* This function implements colon modifiers.
 *
 * STR is an in/out parameter.  On entry it is the string (e.g., path)
 * to modified.  On return it is the modified path.
 *
 * PTR is an in/out parameter.  On entry it contains the string of colon
 * modifiers.  On return it points past the last recognised modifier.
 *
 * Example:
 *     ENTRY:   *str is "."   *ptr is ":AN"
 *     RETURN:  *str is "/home/foobar" (equal to $PWD)   *ptr points to the "N"
 */

/**/
void
modify(char **str, char **ptr)
{
    char *ptr1, *ptr2, *ptr3, *lptr, c, *test, *sep, *t, *tt, tc, *e;
    char *copy, *all, *tmp, sav, sav1, *ptr1end;
    int gbal, wall, rec, al, nl, charlen, dellen;
    convchar_t del;

    test = NULL;

    if (**ptr == ':')
	*str = dupstring(*str);

    while (**ptr == ':') {
	lptr = *ptr;
	(*ptr)++;
	wall = gbal = 0;
	rec = 1;
	c = '\0';
	sep = NULL;

	for (; !c && **ptr;) {
	    switch (**ptr) {
            case 'a':
            case 'A':
	    case 'c':
	    case 'h':
	    case 'r':
	    case 'e':
	    case 't':
	    case 'l':
	    case 'u':
	    case 'q':
	    case 'Q':
	    case 'P':
		c = **ptr;
		break;

	    case 's':
		c = **ptr;
		(*ptr)++;
		ptr1 = *ptr;
		MB_METACHARINIT();
		charlen = MB_METACHARLENCONV(ptr1, &del);
#ifdef MULTIBYTE_SUPPORT
		if (del == WEOF)
		    del = (wint_t)((*ptr1 == Meta) ? ptr1[1] ^ 32 : *ptr1);
#endif
		ptr1 += charlen;
		for (ptr2 = ptr1, charlen = 0; *ptr2; ptr2 += charlen) {
		    convchar_t del2;
		    if ((*ptr2 == Bnull || *ptr2 == '\\') && ptr2[1]) {
			/* in double quotes, the backslash isn't tokenized */
			if (*ptr2 == '\\')
			    *ptr2 = Bnull;
			charlen = 2;
			continue;
		    }
		    charlen = MB_METACHARLENCONV(ptr2, &del2);
#ifdef MULTIBYTE_SUPPORT
		    if (del2 == WEOF)
			del2 = (wint_t)((*ptr2 == Meta) ?
					ptr2[1] ^ 32 : *ptr2);
#endif
		    if (del2 == del)
			break;
		}
		if (!*ptr2) {
		    zerr("bad substitution");
		    return;
		}
		ptr1end = ptr2;
		ptr2 += charlen;
		sav1 = *ptr1end;
		*ptr1end = '\0';
		for (ptr3 = ptr2, charlen = 0; *ptr3; ptr3 += charlen) {
		    convchar_t del3;
		    if ((*ptr3 == Bnull || *ptr3 == '\\') && ptr3[1]) {
			/* in double quotes, the backslash isn't tokenized */
			if (*ptr3 == '\\')
			    *ptr3 = Bnull;
			charlen = 2;
			continue;
		    }
		    charlen = MB_METACHARLENCONV(ptr3, &del3);
#ifdef MULTIBYTE_SUPPORT
		    if (del3 == WEOF)
			del3 = (wint_t)((*ptr3 == Meta) ?
					ptr3[1] ^ 32 : *ptr3);
#endif
		    if (del3 == del)
			break;
		}
		sav = *ptr3;
		*ptr3 = '\0';
		if (*ptr1) {
		    zsfree(hsubl);
		    hsubl = ztrdup(ptr1);
 		}
		if (!hsubl) {
		    zerr("no previous substitution");
		    return;
		}
		zsfree(hsubr);
		for (tt = hsubl; *tt; tt++)
		    if (inull(*tt) && *tt != Bnullkeep)
			chuck(tt--);
		if (!isset(HISTSUBSTPATTERN))
		    untokenize(hsubl);
		for (tt = hsubr = ztrdup(ptr2); *tt; tt++) {
		    if (inull(*tt) && *tt != Bnullkeep) {
			if (*tt == Bnull && (tt[1] == '&' || tt[1] == '\\')) {
			    /*
			     * The substitution will treat \& and \\
			     * specially.  We need to leave real \'s
			     * as the first character for this to work.
			     */
			    *tt = '\\';
			} else {
			    chuck(tt--);
			}
		    }
		}
		*ptr1end = sav1;
		*ptr3 = sav;
		*ptr = ptr3 - 1;
		if (*ptr3) {
		    /* Final terminator is optional. */
		    *ptr += charlen;
		}
		break;

	    case '&':
		c = 's';
		break;

	    case 'g':
		(*ptr)++;
		gbal = 1;
		break;

	    case 'w':
		wall = 1;
		(*ptr)++;
		break;
	    case 'W':
		wall = 1;
		(*ptr)++;
		ptr1 = get_strarg(ptr2 = *ptr, &charlen);
		if ((sav = *ptr1))
		    *ptr1 = '\0';
		sep = dupstring(ptr2 + charlen);
		if (sav)
		    *ptr1 = sav;
		*ptr = ptr1 + charlen;
		c = '\0';
		break;

	    case 'f':
		rec = -1;
		(*ptr)++;
		break;
	    case 'F':
		(*ptr)++;
		rec = get_intarg(ptr, &dellen);
		break;
	    default:
		*ptr = lptr;
		return;
	    }
	}
	(*ptr)++;
	if (!c) {
	    *ptr = lptr;
	    return;
	}
	if (rec < 0)
	    test = dupstring(*str);

	while (rec--) {
	    if (wall) {
		al = 0;
		all = NULL;
		for (t = e = *str; (tt = findword(&e, sep));) {
		    tc = *e;
		    *e = '\0';
		    if (c != 'l' && c != 'u')
			copy = dupstring(tt);
		    *e = tc;
		    switch (c) {
                    case 'a':
			chabspath(&copy);
			break;
		    case 'A':
			chrealpath(&copy);
			break;
		    case 'c':
		    {
			char *copy2 = equalsubstr(copy, 0, 0);
			if (copy2)
			    copy = copy2;
			break;
		    }
		    case 'h':
			remtpath(&copy);
			break;
		    case 'r':
			remtext(&copy);
			break;
		    case 'e':
			rembutext(&copy);
			break;
		    case 't':
			remlpaths(&copy);
			break;
		    case 'l':
			copy = casemodify(tt, CASMOD_LOWER);
			break;
		    case 'u':
			copy = casemodify(tt, CASMOD_UPPER);
			break;
		    case 's':
			if (hsubl && hsubr)
			    subst(&copy, hsubl, hsubr, gbal);
			break;
		    case 'q':
			copy = quotestring(copy, QT_BACKSLASH_SHOWNULL);
			break;
		    case 'Q':
			{
			    int one = noerrs, oef = errflag;

			    noerrs = 1;
			    parse_subst_string(copy);
			    noerrs = one;
			    /* Retain any user interrupt error status */
			    errflag = oef | (errflag & ERRFLAG_INT);
			    remnulargs(copy);
			    untokenize(copy);
			}
			break;
		    case 'P':
			if (*copy != '/') {
			    char *here = zgetcwd();
			    if (here[strlen(here)-1] != '/')
				copy = zhtricat(metafy(here, -1, META_HEAPDUP), "/", copy);
			    else
				copy = dyncat(here, copy);
			}
			copy = xsymlink(copy, 1);
			break;
		    }
		    tc = *tt;
		    *tt = '\0';
		    nl = al + strlen(t) + strlen(copy);
		    ptr1 = tmp = (char *)zhalloc(nl + 1);
		    if (all)
			for (ptr2 = all; *ptr2;)
			    *ptr1++ = *ptr2++;
		    for (ptr2 = t; *ptr2;)
			*ptr1++ = *ptr2++;
		    *tt = tc;
		    for (ptr2 = copy; *ptr2;)
			*ptr1++ = *ptr2++;
		    *ptr1 = '\0';
		    al = nl;
		    all = tmp;
		    t = e;
		}
		if (!all)
		    *str = dupstring("");
		else
		    *str = all;

	    } else {
		switch (c) {
		case 'a':
		    chabspath(str);
		    break;
		case 'A':
		    chrealpath(str);
		    break;
		case 'c':
		{
		    char *copy2 = equalsubstr(*str, 0, 0);
		    if (copy2)
			*str = copy2;
		    break;
		}
		case 'h':
		    remtpath(str);
		    break;
		case 'r':
		    remtext(str);
		    break;
		case 'e':
		    rembutext(str);
		    break;
		case 't':
		    remlpaths(str);
		    break;
		case 'l':
		    *str = casemodify(*str, CASMOD_LOWER);
		    break;
		case 'u':
		    *str = casemodify(*str, CASMOD_UPPER);
		    break;
		case 's':
		    if (hsubl && hsubr)
			subst(str, hsubl, hsubr, gbal);
		    break;
		case 'q':
		    *str = quotestring(*str, QT_BACKSLASH);
		    break;
		case 'Q':
		    {
			int one = noerrs, oef = errflag;

			noerrs = 1;
			parse_subst_string(*str);
			noerrs = one;
			/* Retain any user interrupt error status */
			errflag = oef | (errflag & ERRFLAG_INT);
			remnulargs(*str);
			untokenize(*str);
		    }
		    break;
		case 'P':
		    if (**str != '/') {
			char *here = zgetcwd();
			if (here[strlen(here)-1] != '/')
			    *str = zhtricat(metafy(here, -1, META_HEAPDUP), "/", *str);
			else
			    *str = dyncat(here, *str);
		    }
		    *str = xsymlink(*str, 1);
		    break;
		}
	    }
	    if (rec < 0) {
		if (!strcmp(test, *str))
		    rec = 0;
		else
		    test = dupstring(*str);
	    }
	}
    }
}

/* get a directory stack entry */

/**/
static char *
dstackent(char ch, int val)
{
    int backwards;
    LinkNode end=(LinkNode)dirstack, n;

    backwards = ch == (isset(PUSHDMINUS) ? '+' : '-');
    if(!backwards && !val--)
	return pwd;
    if (backwards)
	for (n=lastnode(dirstack); n != end && val; val--, n=prevnode(n));
    else
	for (end=NULL, n=firstnode(dirstack); n && val; val--, n=nextnode(n));
    if (n == end) {
	if (backwards && !val)
	    return pwd;
	if (isset(NOMATCH))
	    zerr("not enough directory stack entries.");
	return NULL;
    }
    return (char *)getdata(n);
}<|MERGE_RESOLUTION|>--- conflicted
+++ resolved
@@ -2559,19 +2559,13 @@
 		 * necessary joining of arrays until this point
 		 * to avoid the multsub() horror.
 		 */
-<<<<<<< HEAD
-=======
 		int tmplen;
 		if (v->pm->node.flags & PM_CACHELEN) {
 		    tmplen = arrcachelen(v->pm);
 		    if (v->pm->node.flags & PM_CHECKLEN)
 			assert(tmplen == arrlen(v->pm->gsu.a->getfn(v->pm)));
 		} else
-		    tmplen = arrlen(v->pm->gsu.a->getfn(v->pm));
->>>>>>> f4ab07b4
-
-		/* arrlen() is expensive, so only compute it if needed. */
-		int tmplen = -1;
+		    tmplen = -1;
 
 		if (v->start < 0) {
 		    tmplen = arrlen(v->pm->gsu.a->getfn(v->pm));

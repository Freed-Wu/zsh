/*
 * computil.c - completion utilities
 *
 * This file is part of zsh, the Z shell.
 *
 * Copyright (c) 1999 Sven Wischnowsky
 * All rights reserved.
 *
 * Permission is hereby granted, without written agreement and without
 * license or royalty fees, to use, copy, modify, and distribute this
 * software and to distribute modified versions of this software for any
 * purpose, provided that the above copyright notice and the following
 * two paragraphs appear in all copies of this software.
 *
 * In no event shall Sven Wischnowsky or the Zsh Development Group be liable
 * to any party for direct, indirect, special, incidental, or consequential
 * damages arising out of the use of this software and its documentation,
 * even if Sven Wischnowsky and the Zsh Development Group have been advised of
 * the possibility of such damage.
 *
 * Sven Wischnowsky and the Zsh Development Group specifically disclaim any
 * warranties, including, but not limited to, the implied warranties of
 * merchantability and fitness for a particular purpose.  The software
 * provided hereunder is on an "as is" basis, and Sven Wischnowsky and the
 * Zsh Development Group have no obligation to provide maintenance,
 * support, updates, enhancements, or modifications.
 *
 */

#include "computil.mdh"
#include "computil.pro"


/* Help for `_describe'. */

typedef struct cdset *Cdset;
typedef struct cdstr *Cdstr;
typedef struct cdrun *Cdrun;

struct cdstate {
    int showd;			/* != 0 if descriptions should be shown */
    char *sep;			/* the separator string */
    int slen;			/* its metafied length */
    int swidth;			/* its screen width */
    int maxmlen;                /* maximum length to allow for the matches */
    Cdset sets;			/* the sets of matches */
    int pre;                    /* longest prefix length (before description) */
    int premaxw;		/* ... and its screen width */
    int suf;                    /* longest suffix (description) */
    int maxg;                   /* size of largest group */
    int maxglen;                /* columns for matches of largest group */
    int groups;                 /* number of groups */
    int descs;                  /* number of non-group matches with desc */
    int gprew;                   /* prefix screen width for group display */
    Cdrun runs;                 /* runs to report to shell code */
};

struct cdstr {
    Cdstr next;                 /* the next one in this set */
    char *str;                  /* the string to display */
    char *desc;                 /* the description or NULL */
    char *match;                /* the match to add */
    char *sortstr;		/* unmetafied string used to sort matches */
    int len;                    /* length of str or match */
    int width;			/* ... and its screen width */
    Cdstr other;                /* next string with the same description */
    int kind;                   /* 0: not in a group, 1: the first, 2: other */
    Cdset set;                  /* the set this string is in */
    Cdstr run;                  /* next in this run */
};

struct cdrun {
    Cdrun next;                 /* ... */
    int type;                   /* see CRT_* below */
    Cdstr strs;                 /* strings in this run */
    int count;                  /* number of strings in this run */
};

#define CRT_SIMPLE 0
#define CRT_DESC   1
#define CRT_SPEC   2
#define CRT_DUMMY  3
#define CRT_EXPL   4

struct cdset {
    Cdset next;			/* guess what */
    char **opts;		/* the compadd-options */
    Cdstr strs;                 /* the strings/matches */
    int count;                  /* number of matches in this set */
    int desc;                   /* number of matches with description */
};

static struct cdstate cd_state;
static int cd_parsed = 0;

static void
freecdsets(Cdset p)
{
    Cdset n;
    Cdstr s, sn;
    Cdrun r, rn;

    for (; p; p = n) {
	n = p->next;
	if (p->opts)
	    freearray(p->opts);
        for (s = p->strs; s; s = sn) {
            sn = s->next;
	    zfree(s->sortstr, strlen(s->str) + 1);
            zsfree(s->str);
            zsfree(s->desc);
            if (s->match != s->str)
                zsfree(s->match);
            zfree(s, sizeof(*s));
        }
        for (r = cd_state.runs; r; r = rn) {
            rn = r->next;
            zfree(r, sizeof(*r));
        }
	zfree(p, sizeof(*p));
    }
}

/* Find matches with same descriptions and group them. */

static void
cd_group(int maxg)
{
    Cdset set1, set2;
    Cdstr str1, str2, *strp;
    int num, width;

    cd_state.groups = cd_state.descs = cd_state.maxglen = 0;
    cd_state.maxg = 0;

    for (set1 = cd_state.sets; set1; set1 = set1->next)
        for (str1 = set1->strs; str1; str1 = str1->next) {
            str1->kind = 0;
            str1->other = NULL;
        }

    for (set1 = cd_state.sets; set1; set1 = set1->next) {
        for (str1 = set1->strs; str1; str1 = str1->next) {
            if (!str1->desc || str1->kind != 0)
                continue;

            num = 1;
            width = str1->width + cd_state.swidth;
            if (width > cd_state.maxglen)
                cd_state.maxglen = width;
            strp = &(str1->other);

            for (set2 = set1; set2; set2 = set2->next) {
                for (str2 = (set2 == set1 ? str1->next : set2->strs);
                     str2; str2 = str2->next)
                    if (str2->desc && !strcmp(str1->desc, str2->desc)) {
                        width += CM_SPACE + str2->width;
                        if (width > cd_state.maxmlen || num == maxg)
                            break;
                        if (width > cd_state.maxglen)
                            cd_state.maxglen = width;
                        str1->kind = 1;
                        str2->kind = 2;
                        num++;
                        *strp = str2;
                        strp = &(str2->other);
                    }
                if (str2)
                    break;
            }
            *strp = NULL;

            if (num > 1)
                cd_state.groups++;
            else
                cd_state.descs++;

            if (num > cd_state.maxg)
                cd_state.maxg = num;
        }
    }
}

/* Calculate longest prefix and suffix and count the strings with
 * descriptions. */

static void
cd_calc(void)
{
    Cdset set;
    Cdstr str;
    int l;

    cd_state.pre = cd_state.suf = 0;

    for (set = cd_state.sets; set; set = set->next) {
        set->count = set->desc = 0;
        for (str = set->strs; str; str = str->next) {
            set->count++;
            if ((l = strlen(str->str)) > cd_state.pre)
                cd_state.pre = l;
            if ((l = ZMB_nicewidth(str->str)) > cd_state.premaxw)
                cd_state.premaxw = l;
            if (str->desc) {
                set->desc++;
                if ((l = strlen(str->desc)) > cd_state.suf) /* ### strlen() assumes no \n */
                    cd_state.suf = l;
            }
        }
    }
}

/* Return 1 if cd_state specifies unsorted groups, 0 otherwise. */
static int
cd_groups_want_sorting(void)
{
    Cdset set;
    char *const *i;

    for (set = cd_state.sets; set; set = set->next)
        for (i = set->opts; *i; i++) {
            if (!strncmp(*i, "-V", 2))
                return 0;
            else if (!strncmp(*i, "-J", 2))
                return 1;
        }

    /* Sorted by default */
    return 1;
}

static int
cd_sort(const void *a, const void *b)
{
    return zstrcmp((*((Cdstr *) a))->sortstr, (*((Cdstr *) b))->sortstr, 0);
}

static int
cd_prep(void)
{
    Cdrun run, *runp;
    Cdset set;
    Cdstr str, *strp;

    runp = &(cd_state.runs);

    if (cd_state.groups) {
        int preplines = cd_state.groups + cd_state.descs;
        VARARR(Cdstr, grps, preplines);
        VARARR(int, wids, cd_state.maxg);
        Cdstr gs, gp, gn, *gpp;
        int i, j, d;
        Cdrun expl;
        Cdstr *strp2;

        memset(wids, 0, cd_state.maxg * sizeof(int));
        strp = grps;

        for (set = cd_state.sets; set; set = set->next)
            for (str = set->strs; str; str = str->next) {
                if (str->kind != 1) {
                    if (!str->kind && str->desc) {
                        if (str->width > wids[0])
                            wids[0] = str->width;
                        str->other = NULL;
                        *strp++ = str;
                    }
                    continue;
                }
                gs = str;
                gs->kind = 2;
                gp = str->other;
                gs->other = NULL;
                for (; gp; gp = gn) {
                    gn = gp->other;
                    gp->other = NULL;
                    for (gpp = &gs; *gpp && (*gpp)->width > gp->width;
                         gpp = &((*gpp)->other));
                    gp->other = *gpp;
                    *gpp = gp;
                }
                for (gp = gs, i = 0; gp; gp = gp->other, i++)
                    if (gp->width > wids[i])
                        wids[i] = gp->width;

                *strp++ = gs;
            }

        cd_state.gprew = 0;
        for (i = 0; i < cd_state.maxg; i++) {
            cd_state.gprew += wids[i] + CM_SPACE;
	}

        if (cd_state.gprew > cd_state.maxmlen && cd_state.maxglen > 1)
            return 1;

	for (i = 0; i < preplines; i++) {
	    Cdstr s = grps[i];
	    int dummy;

	    s->sortstr = ztrdup(s->str);
	    unmetafy(s->sortstr, &dummy);
	}

        if (cd_groups_want_sorting())
            qsort(grps, preplines, sizeof(Cdstr), cd_sort);

        for (i = preplines, strp = grps; i > 1; i--, strp++) {
            strp2 = strp + 1;
            if (!strcmp((*strp)->desc, (*strp2)->desc))
                continue;
            for (j = i - 2, strp2++; j > 0; j--, strp2++)
                if (!strcmp((*strp)->desc, (*strp2)->desc)) {
                    Cdstr tmp = *strp2;

                    memmove(strp + 2, strp + 1,
                            (strp2 - strp - 1) * sizeof(Cdstr));

                    *++strp = tmp;
                    i--;
                }
        }
        expl =  (Cdrun) zalloc(sizeof(*run));
        expl->type = CRT_EXPL;
        expl->strs = grps[0];
        expl->count = preplines;

        for (i = preplines, strp = grps, strp2 = NULL; i; i--, strp++) {
            str = *strp;
            *strp = str->other;
            if (strp2)
                *strp2 = str;
            strp2 = &(str->run);

            *runp = run = (Cdrun) zalloc(sizeof(*run));
            runp = &(run->next);
            run->type = CRT_SPEC;
            run->strs = str;
            run->count = 1;
        }
        *strp2 = NULL;

        for (i = cd_state.maxg - 1; i; i--) {
            for (d = 0, j = preplines, strp = grps; j; j--, strp++) {
                if ((str = *strp)) {
                    if (d) {
                        *runp = run = (Cdrun) zalloc(sizeof(*run));
                        runp = &(run->next);
                        run->type = CRT_DUMMY;
                        run->strs = expl->strs;
                        run->count = d;
                        d = 0;
                    }
                    *runp = run = (Cdrun) zalloc(sizeof(*run));
                    runp = &(run->next);
                    run->type = CRT_SPEC;
                    run->strs = str;
                    run->strs->run = NULL;
                    run->count = 1;

                    *strp = str->other;
                } else
                    d++;
            }
            if (d) {
                *runp = run = (Cdrun) zalloc(sizeof(*run));
                runp = &(run->next);
                run->type = CRT_DUMMY;
                run->strs = expl->strs;
                run->count = d;
            }
        }
        *runp = expl;
        runp = &(expl->next);

        for (set = cd_state.sets; set; set = set->next) {
            for (i = 0, gs = NULL, gpp = &gs, str = set->strs;
                 str; str = str->next) {
                if (str->kind || str->desc)
                    continue;

                i++;
                *gpp = str;
                gpp = &(str->run);
            }
            *gpp = NULL;
            if (i) {
                *runp = run = (Cdrun) zalloc(sizeof(*run));
                runp = &(run->next);
                run->type = CRT_SIMPLE;
                run->strs = gs;
                run->count = i;
            }
        }
    } else if (cd_state.showd) {
        for (set = cd_state.sets; set; set = set->next) {
            if (set->desc) {
                *runp = run = (Cdrun) zalloc(sizeof(*run));
                runp = &(run->next);
                run->type = CRT_DESC;
                strp = &(run->strs);
                for (str = set->strs; str; str = str->next)
                    if (str->desc) {
                        *strp = str;
                        strp = &(str->run);
                    }
                *strp = NULL;
                run->count = set->desc;
            }
            if (set->desc != set->count) {
                *runp = run = (Cdrun) zalloc(sizeof(*run));
                runp = &(run->next);
                run->type = CRT_SIMPLE;
                strp = &(run->strs);
                for (str = set->strs; str; str = str->next)
                    if (!str->desc) {
                        *strp = str;
                        strp = &(str->run);
                    }
                *strp = NULL;
                run->count = set->count - set->desc;
            }
        }
    } else {
        for (set = cd_state.sets; set; set = set->next)
            if (set->count) {
                *runp = run = (Cdrun) zalloc(sizeof(*run));
                runp = &(run->next);
                run->type = CRT_SIMPLE;
                run->strs = set->strs;
                for (str = set->strs; str; str = str->next)
                    str->run = str->next;
                run->count = set->count;
            }
    }
    *runp = NULL;

    return 0;
}

/* Duplicate and concatenate two arrays.  Return the result. */

static char **
cd_arrcat(char **a, char **b)
{
    if (!b)
        return zarrdup(a);
    else {
        char **r = (char **) zalloc((arrlen(a) + arrlen(b) + 1) *
                                    sizeof(char *));
        char **p = r;

        for (; *a; a++)
            *p++ = ztrdup(*a);
        for (; *b; b++)
            *p++ = ztrdup(*b);

        *p = NULL;

        return r;
    }
}

/* Initialisation. Store and calculate the string and matches and so on.
 *
 * nam: argv[0] of the builtin
 * hide: ???
 * mlen: see max-matches-width style
 * sep: see list-seperator style
 * opts: options to (eventually) pass to compadd.
 *       Returned via 2nd return parameter of 'compdescribe -g'.
 * args: ??? (the positional arguments to 'compdescribe')
 * disp: 1 if descriptions should be shown, 0 otherwise
 */

static int
cd_init(char *nam, char *hide, char *mlen, char *sep,
        char **opts, char **args, int disp)
{
    Cdset *setp, set;
    Cdstr *strp, str;
    char **ap, *tmp;
    int grp = 0, itmp;

    if (cd_parsed) {
	zsfree(cd_state.sep);
	freecdsets(cd_state.sets);
	cd_parsed = 0;
    }
    setp = &(cd_state.sets);
    cd_state.sep = ztrdup(sep);
    cd_state.slen = strlen(sep);
    cd_state.swidth = ZMB_nicewidth(sep);
    cd_state.sets = NULL;
    cd_state.showd = disp;
    cd_state.maxg = cd_state.groups = cd_state.descs = 0;
    cd_state.maxmlen = atoi(mlen);
    cd_state.premaxw = 0;
    itmp = zterm_columns - cd_state.swidth - 4;
    if (cd_state.maxmlen > itmp)
        cd_state.maxmlen = itmp;
    if (cd_state.maxmlen < 4)
        cd_state.maxmlen = 4;
    if (*args && !strcmp(*args, "-g")) {
        args++;
        grp = 1;
    }
    while (*args) {
	*setp = set = (Cdset) zshcalloc(sizeof(*set));
	setp = &(set->next);
        *setp = NULL;
        set->opts = NULL;
        set->strs = NULL;

	if (!(ap = get_user_var(*args))) {
	    zwarnnam(nam, "invalid argument: %s", *args);
            zsfree(cd_state.sep);
            freecdsets(cd_state.sets);
	    return 1;
	}
        for (str = NULL, strp = &(set->strs); *ap; ap++) {
            *strp = str = (Cdstr) zalloc(sizeof(*str));
            strp = &(str->next);

            str->kind = 0;
            str->other = NULL;
            str->set = set;

	    /* Advance tmp to the first unescaped colon. */
	    for (tmp = *ap; *tmp && *tmp != ':'; tmp++)
                if (*tmp == '\\' && tmp[1])
                    tmp++;

            if (*tmp)
                str->desc = ztrdup(rembslash(tmp + 1));
            else
                str->desc = NULL;
            *tmp = '\0';
            str->str = str->match = ztrdup(rembslash(*ap));
            str->len = strlen(str->str);
            str->width = ZMB_nicewidth(str->str);
	    str->sortstr = NULL;
        }
        if (str)
            str->next = NULL;

	if (*++args && **args != '-') {
	    if (!(ap = get_user_var(*args))) {
		zwarnnam(nam, "invalid argument: %s", *args);
                zsfree(cd_state.sep);
                freecdsets(cd_state.sets);
		return 1;
	    }
            for (str = set->strs; str && *ap; str = str->next, ap++)
                str->match = ztrdup(*ap);

	    args++;
	}
        if (hide && *hide) {
            for (str = set->strs; str; str = str->next) {
                if (str->str == str->match)
                    str->str = ztrdup(str->str);
                if (hide[1] && str->str[0] == '-' && str->str[1] == '-')
                    strcpy(str->str, str->str + 2);
                else if (str->str[0] == '-' || str->str[0] == '+')
                    strcpy(str->str, str->str + 1);
            }
        }
	for (ap = args; *args &&
		 (args[0][0] != '-' || args[0][1] != '-' || args[0][2]);
	     args++);

	tmp = *args;
	*args = NULL;
	set->opts = cd_arrcat(ap, opts);
	if ((*args = tmp))
	    args++;
    }
    if (disp && grp) {
        int mg = zterm_columns;

        do {
            cd_group(mg);
            mg = cd_state.maxg - 1;
            cd_calc();
        } while (cd_prep());

    } else {
        cd_calc();
        cd_prep();
    }
    cd_parsed = 1;
    return 0;
}

/* Copy an array with one element in reserve (at the beginning). */

static char **
cd_arrdup(char **a)
{
    char **r = (char **) zalloc((arrlen(a) + 2) * sizeof(char *));
    char **p = r + 1;

    while (*a)
        *p++ = ztrdup(*a++);
    *p = NULL;

    return r;
}

/* Get the next set. */

static int
cd_get(char **params)
{
    Cdrun run;

    if ((run = cd_state.runs)) {
        Cdstr str;
        char **mats, **mp, **dpys, **dp, **opts, *csl = "";

        cd_state.runs = run->next;

        switch (run->type) {
        case CRT_SIMPLE:
            mats = mp = (char **) zalloc((run->count + 1) * sizeof(char *));
            dpys = dp = (char **) zalloc((run->count + 1) * sizeof(char *));

            for (str = run->strs; str; str = str->run) {
                *mp++ = ztrdup(str->match);
                *dp++ = ztrdup(str->str ? str->str : str->match);
            }
            *mp = *dp = NULL;
            opts = zarrdup(run->strs->set->opts);
            if (cd_state.groups) {
                /* We are building a columnised list with dummy matches
                 * but there are also matches without descriptions.
                 * Those end up in a different group, so make sure that
                 * group doesn't have an explanation. */

                for (mp = dp = opts; *mp; mp++) {
                    if (dp[0][0] == '-' && dp[0][1] == 'X') {
                        if (!dp[0][2] && dp[1])
                            mp++;
                    } else
                        *dp++ = *mp;
                }
                *dp = NULL;
            }
            break;

        case CRT_DESC:
            {
		/*
		 * The buffer size:
		 *     max prefix length (cd_state.pre) +
		 *     max padding (cd_state.premaxw generously :) +
		 *     separator length (cd_state.slen) +
		 *     inter matches gap (CM_SPACE) +
		 *     max description length (cd_state.suf) +
		 *     trailing \0
		 */
                VARARR(char, buf,
                       cd_state.pre + cd_state.suf +
		       cd_state.premaxw + cd_state.slen + 3);
                mats = mp = (char **) zalloc((run->count + 1) * sizeof(char *));
                dpys = dp = (char **) zalloc((run->count + 1) * sizeof(char *));

                for (str = run->strs; str; str = str->run) {
		    char *p = buf, *pp, *d;
		    int l, remw, w;

                    *mp++ = ztrdup(str->match);
		    strcpy(p, str->str);
		    p += str->len;
                    memset(p, ' ', (l = (cd_state.premaxw - str->width + CM_SPACE)));
		    p += l;

		    remw = zterm_columns - cd_state.premaxw -
			cd_state.swidth - 3;
		    while (remw < 0 && zterm_columns) {
			/* line wrapped, use remainder of the extra line */
			remw += zterm_columns;
		    }
		    if (cd_state.slen < remw) {
			strcpy(p, cd_state.sep);
			p += cd_state.slen;
			remw -= cd_state.slen;

			/*
			 * copy a character at once until no more screen
			 * width is available. Leave 1 character at the
			 * end of screen as safety margin
			 */
			d = str->desc;
			w = ZMB_nicewidth(d);
			if (w <= remw)
			    strcpy(p, d);
			else {
			    pp = p;
			    while (remw > 0 && *d) {
				l = MB_METACHARLEN(d);
				memcpy(pp, d, l);
				pp[l] = '\0';
				w = ZMB_nicewidth(pp);
				if (w > remw) {
				    *pp = '\0';
				    break;
				}

				pp += l;
				d += l;
				remw -= w;
			    }
			}
		    }

                    *dp++ = ztrdup(buf);
                }
                *mp = *dp = NULL;
                opts = cd_arrdup(run->strs->set->opts);
                opts[0] = ztrdup("-l");
                break;
            }

        case CRT_SPEC:
            mats = (char **) zalloc(2 * sizeof(char *));
            dpys = (char **) zalloc(2 * sizeof(char *));
            mats[0] = ztrdup(run->strs->match);
            dpys[0] = ztrdup(run->strs->str);
            mats[1] = dpys[1] = NULL;
            opts = cd_arrdup(run->strs->set->opts);

            /* Set -2V, possibly reusing the group name from an existing -J/-V
             * flag. */
            for (dp = opts + 1; *dp; dp++)
                if ((dp[0][0] == '-' && dp[0][1] == 'J') ||
		    (dp[0][0] == '-' && dp[0][1] == 'V'))
                    break;
            if (*dp) {
                char *s = tricat("-2V", "", dp[0] + 2);

                zsfree(*dp);
                *dp = s;

                memmove(opts, opts + 1,
                        (arrlen(opts + 1) + 1) * sizeof(char *));
                
            } else
                opts[0] = ztrdup("-2V-default-");
            csl = "packed";
            break;
  
        case CRT_DUMMY:
            {
                char buf[20];

                sprintf(buf, "-E%d", run->count);

                mats = (char **) zalloc(sizeof(char *));
                dpys = (char **) zalloc(sizeof(char *));
                mats[0] = dpys[0] = NULL;

                opts = cd_arrdup(run->strs->set->opts);
                opts[0] = ztrdup(buf);

                csl = "packed";
            }
            break;

	default: /* This silences the "might be used uninitialized" warnings */
        case CRT_EXPL:
            {
		/* add columns as safety margin */
                VARARR(char, dbuf, cd_state.suf + cd_state.slen +
		       zterm_columns);
                char buf[20], *p, *pp, *d;
                int i = run->count, remw, w, l;

                sprintf(buf, "-E%d", i);

                mats = (char **) zalloc(sizeof(char *));
                dpys = (char **) zalloc((i + 1) * sizeof(char *));

                for (dp = dpys, str = run->strs; str; str = str->run) {
                    if (str->run && !strcmp(str->desc, str->run->desc)) {
                        *dp++ = ztrdup("");
                        continue;
                    }

                    strcpy(dbuf, cd_state.sep);
		    remw = zterm_columns - cd_state.gprew -
			cd_state.swidth - CM_SPACE;
		    p = pp = dbuf + cd_state.slen;
		    d = str->desc;
		    w = ZMB_nicewidth(d);
		    if (w <= remw) {
			strcpy(p, d);
			remw -= w;
			pp += strlen(d);
		    } else
			while (remw > 0 && *d) {
			    l = MB_METACHARLEN(d);
			    memcpy(pp, d, l);
			    pp[l] = '\0';
			    w = ZMB_nicewidth(pp);
			    if (w > remw) {
				*pp = '\0';
				break;
			    }

			    pp += l;
			    d += l;
			    remw -= w;
			}

		    while (remw-- > 0)
			*pp++ = ' ';
		    *pp = '\0';

                    *dp++ = ztrdup(dbuf);
                }
                mats[0] = *dp = NULL;

                opts = cd_arrdup(run->strs->set->opts);
                opts[0] = ztrdup(buf);

                csl = "packed";
            }
            break;
        }
        setsparam(params[0], ztrdup(csl));
        setaparam(params[1], opts);
        setaparam(params[2], mats);
        setaparam(params[3], dpys);

        zfree(run, sizeof(*run));

        return 0;
    }
    return 1;
}

/**/
static int
bin_compdescribe(char *nam, char **args, UNUSED(Options ops), UNUSED(int func))
{
    int n = arrlen(args);

    if (incompfunc != 1) {
	zwarnnam(nam, "can only be called from completion function");
	return 1;
    }
    if (!args[0][0] || !args[0][1] || args[0][2]) {
	zwarnnam(nam, "invalid argument: %s", args[0]);
	return 1;
    }
    switch (args[0][1]) {
    case 'i':
        if (n < 3) {
            zwarnnam(nam, "not enough arguments");

            return 1;
        }
	return cd_init(nam, args[1], args[2], "", NULL, args + 3, 0);
    case 'I':
        if (n < 6) {
            zwarnnam(nam, "not enough arguments");

            return 1;
        } else {
            char **opts;

            if (!(opts = getaparam(args[4], NULL))) {
		zwarnnam(nam, "unknown parameter: %s", args[4]);
		return 1;
            }
            return cd_init(nam, args[1], args[2], args[3], opts, args + 5, 1);
        }
    case 'g':
	if (cd_parsed) {
	    if (n != 5) {
		zwarnnam(nam, (n < 5 ? "not enough arguments" :
			      "too many arguments"));
		return 1;
	    }
	    return cd_get(args + 1);
	} else {
	    zwarnnam(nam, "no parsed state");
	    return 1;
	}
    }
    zwarnnam(nam, "invalid option: %s", args[0]);
    return 1;
}

/* Help for `_arguments'. */

typedef struct cadef *Cadef;
typedef struct caopt *Caopt;
typedef struct caarg *Caarg;

/* Cache for a set of _arguments-definitions. */

struct cadef {
    Cadef next;			/* next in cache */
    Cadef snext;		/* next set */
    Caopt opts;			/* the options */
    int nopts, ndopts, nodopts;	/* number of options/direct/optional direct */
    Caarg args;			/* the normal arguments */
    Caarg rest;			/* the rest-argument */
    char **defs;		/* the original strings */
    int ndefs;			/* number of ... */
    int lastt;			/* last time this was used */
    Caopt *single;		/* array of single-letter options */
    char *match;		/* -M spec to use */
    int argsactive;		/* if normal arguments are still allowed */
				/* used while parsing a command line */
    char *set;			/* set name prefix (<name>-), shared */
    int flags;			/* see CDF_* below */
    char *nonarg;		/* pattern for non-args (-A argument) */
};

#define CDF_SEP 1		/* -S was specified: -- terminates options */

/* Description for an option. */

struct caopt {
    Caopt next;
    char *name;			/* option name */
    char *descr;		/* the description */
    char **xor;			/* if this, then not ... */
    int type;			/* type, CAO_* */
    Caarg args;			/* option arguments */
    int active;			/* still allowed on command line */
    int num;			/* it's the num'th option */
    char *gsname;		/* group or set name, shared */
    int not;			/* don't complete this option (`!...') */
};

#define CAO_NEXT    1		/* argument follows in next argument (`-opt:...') */
#define CAO_DIRECT  2		/* argument follows option directly (`-opt-:...') */
#define CAO_ODIRECT 3		/* argument may follow option directly (`-opt+:...') */
#define CAO_EQUAL   4		/* argument follows mandatory equals (`-opt=-:...') */
#define CAO_OEQUAL  5		/* argument follows optional equals (`-opt=:...') */

/* Description for an argument */

struct caarg {
    Caarg next;
    char *descr;		/* description */
    char **xor;			/* if this, then not ... */
    char *action;		/* what to do for it */
    int type;			/* CAA_* below */
    char *end;			/* end-pattern for ::<pat>:... */
    char *opt;			/* option name if for an option */
    int num;			/* it's the num'th argument */
    int min;			/* earliest possible arg pos, given optional args */
    int direct;			/* true if argument number was given explicitly */
    int active;			/* still allowed on command line */
    char *gsname;		/* group or set name, shared */
};

#define CAA_NORMAL 1
#define CAA_OPT    2
#define CAA_REST   3
#define CAA_RARGS  4
#define CAA_RREST  5

/* The cache of parsed descriptons. */

#define MAX_CACACHE 8
static Cadef cadef_cache[MAX_CACACHE];

/* Compare two arrays of strings for equality. */

static int
arrcmp(char **a, char **b)
{
    if (!a && !b)
	return 1;
    else if (!a || !b)
	return 0;
    else {
	while (*a && *b)
	    if (strcmp(*a++, *b++))
		return 0;

	return (!*a && !*b);
    }
}

/* Memory stuff. Obviously. */

static void
freecaargs(Caarg a)
{
    Caarg n;

    for (; a; a = n) {
	n = a->next;
	zsfree(a->descr);
	if (a->xor)
	    freearray(a->xor);
	zsfree(a->action);
	zsfree(a->end);
	zsfree(a->opt);
	zfree(a, sizeof(*a));
    }
}

static void
freecadef(Cadef d)
{
    Cadef s;
    Caopt p, n;

    while (d) {
	s = d->snext;
	zsfree(d->match);
	zsfree(d->set);
	if (d->defs)
	    freearray(d->defs);

	for (p = d->opts; p; p = n) {
	    n = p->next;
	    zsfree(p->name);
	    zsfree(p->descr);
	    if (p->xor)
		freearray(p->xor);
	    freecaargs(p->args);
	    zfree(p, sizeof(*p));
	}
	freecaargs(d->args);
	freecaargs(d->rest);
	zsfree(d->nonarg);
	if (d->single)
	    zfree(d->single, 256 * sizeof(Caopt));
	zfree(d, sizeof(*d));
	d = s;
    }
}

/* Remove backslashes before colons. */

static char *
rembslashcolon(char *s)
{
    char *p, *r;

    r = p = s = dupstring(s);

    while (*s) {
	if (s[0] != '\\' || s[1] != ':')
	    *p++ = *s;
	s++;
    }
    *p = '\0';

    return r;
}

/* Add backslashes before colons. */

static char *
bslashcolon(char *s)
{
    char *p, *r;

    r = p = zhalloc((2 * strlen(s)) + 1);

    while (*s) {
	if (*s == ':')
	    *p++ = '\\';
	*p++ = *s++;
    }
    *p = '\0';

    return r;
}

/* Parse an argument definition. */

static Caarg
parse_caarg(int mult, int type, int num, int opt, char *oname, char **def,
	    char *set)
{
    Caarg ret = (Caarg) zalloc(sizeof(*ret));
    char *p = *def, *d, sav;

    ret->next = NULL;
    ret->descr = ret->action = ret->end = NULL;
    ret->xor = NULL;
    ret->num = num;
    ret->min = num - opt;
    ret->type = type;
    ret->opt = ztrdup(oname);
    ret->direct = 0;
    ret->gsname = set;

    /* Get the description. */

    for (d = p; *p && *p != ':'; p++)
	if (*p == '\\' && p[1])
	    p++;
    sav = *p;
    *p = '\0';
    ret->descr = ztrdup(rembslashcolon(d));

    /* Get the action if there is one. */

    if (sav) {
	if (mult) {
	    for (d = ++p; *p && *p != ':'; p++)
		if (*p == '\\' && p[1])
		    p++;
	    sav = *p;
	    *p = '\0';
	    ret->action = ztrdup(rembslashcolon(d));
	    if (sav)
		*p = ':';
	} else
	    ret->action = ztrdup(rembslashcolon(p + 1));
    } else
	ret->action = ztrdup("");
    *def = p;

    return ret;
}

static Cadef
alloc_cadef(char **args, int single, char *match, char *nonarg, int flags)
{
    Cadef ret;

    ret = (Cadef) zalloc(sizeof(*ret));
    ret->next = ret->snext = NULL;
    ret->opts = NULL;
    ret->args = ret->rest = NULL;
    ret->nonarg = ztrdup(nonarg);
    if (args) {
	ret->defs = zarrdup(args);
	ret->ndefs = arrlen(args);
    } else {
	ret->defs = NULL;
	ret->ndefs = 0;
    }
    ret->nopts = 0;
    ret->ndopts = 0;
    ret->nodopts = 0;
    ret->lastt = time(0);
    ret->set = NULL;
    if (single) {
	ret->single = (Caopt *) zalloc(256 * sizeof(Caopt));
	memset(ret->single, 0, 256 * sizeof(Caopt));
    } else
	ret->single = NULL;
    ret->match = ztrdup(match);
    ret->flags = flags;

    return ret;
}

static void
set_cadef_opts(Cadef def)
{
    Caarg argp;
    int xnum;

    for (argp = def->args, xnum = 0; argp; argp = argp->next) {
	if (!argp->direct)
	    argp->min = argp->num - xnum;
	if (argp->type == CAA_OPT)
	    xnum++;
    }
}

/* Parse an array of definitions. */

static Cadef
parse_cadef(char *nam, char **args)
{
    Cadef all, ret;
    Caopt *optp;
    char **orig_args = args, *p, *q, *match = "r:|[_-]=* r:|=*", **xor, **sargs;
    char *adpre, *adsuf, *axor = NULL, *doset = NULL, **pendset = NULL, **curset = NULL;
    char *nonarg = NULL;
    int single = 0, anum = 1, xnum, flags = 0;
    int foreignset = 0, not = 0;

    /* First string is the auto-description definition. */

    for (p = args[0]; *p && (p[0] != '%' || p[1] != 'd'); p++);

    if (*p) {
	*p = '\0';
	adpre = dupstring(args[0]);
	*p = '%';
	adsuf = dupstring(p + 2);
    } else
	adpre = adsuf = NULL;

    /* Now get the -s, -A, -S and -M options. */

    args++;
    while ((p = *args) && *p == '-' && p[1]) {
	for (q = ++p; *q; q++)
	    if (*q == 'M' || *q == 'A') {
		q = "";
		break;
	    } else if (*q != 's' && *q != 'S')
		break;

	if (*q)
	    break;

	for (; *p; p++) {
	    if (*p == 's')
		single = 1;
	    else if (*p == 'S')
		flags |= CDF_SEP;
	    else if (*p == 'A') {
		if (p[1]) {
		    nonarg = p + 1;
		    p = "" - 1;
		} else if (args[1])
		    nonarg = *++args;
		else
		    break;
	    } else if (*p == 'M') {
		if (p[1]) {
		    match = p + 1;
		    p = "" - 1;
		} else if (args[1])
		    match = *++args;
		else
		    break;
	    }
	}
	if (*p)
	    break;

	args++;
    }
    if (*args && !strcmp(*args, ":"))
        args++;
    if (!*args)
	return NULL;

    if (nonarg)
	tokenize(nonarg = dupstring(nonarg));
    /* Looks good. Optimistically allocate the cadef structure. */

    all = ret = alloc_cadef(orig_args, single, match, nonarg, flags);
    optp = &(ret->opts);
    sargs = args;

    /* Get the definitions. */

    for (; *args || pendset; args++) {
	if (!*args) {
	    /* start new set */
	    args = sargs; /* go back and repeat parse of common options */
	    doset = NULL;
	    set_cadef_opts(ret);
	    ret = ret->snext = alloc_cadef(NULL, single, match, nonarg, flags);
	    optp = &(ret->opts);
	    anum = 1;
	    foreignset = 0;
	    curset = pendset;
	    pendset = 0;
        }
        if (args[0][0] == '-' && !args[0][1] && args[1]) {
	    if ((foreignset = curset && args != curset)) {
		if (!pendset && args > curset)
		    pendset = args; /* mark pointer to next pending set */
		++args;
	    } else {
		/* Carrying on: this is the current set */
		char *p = *++args;
		int l = strlen(p) - 1;

		if (*p == '(' && p[l] == ')') {
		    axor = p = dupstring(p + 1);
		    p[l - 1] = '\0';
		} else
		    axor = NULL;
		if (!*p) {
		    freecadef(all);
		    zwarnnam(nam, "empty set name");
		    return NULL;
		}
		ret->set = doset = tricat(p, "-", "");
		curset = args; /* needed for the first set */
	    }
	    continue;
	} else if (args[0][0] == '+' && !args[0][1] && args[1]) {
	    char *p;
	    int l;

	    foreignset = 0; /* group not in any set, don't want to skip it */
	    p = *++args;
	    l = strlen(p) - 1;
	    if (*p == '(' && p[l] == ')') {
		axor = p = dupstring(p + 1);
		p[l - 1] = '\0';
	    } else
		axor = NULL;
	    if (!*p) {
		freecadef(all);
		zwarnnam(nam, "empty group name");
		return NULL;
	    }
	    doset = tricat(p, "-", "");
	    continue;
	} else if (foreignset) /* skipping over a different set */
	    continue;
	p = dupstring(*args);
	xnum = 0;
	if ((not = (*p == '!')))
	    p++;
	if (*p == '(') {
	    /* There is a xor list, get it. */

	    LinkList list = newlinklist();
	    LinkNode node;
	    char **xp, sav;

	    while (*p && *p != ')') {
		for (p++; inblank(*p); p++);

		if (*p == ')')
		    break;
		for (q = p++; *p && *p != ')' && !inblank(*p); p++);

		if (!*p)
		    break;

		sav = *p;
		*p = '\0';
		addlinknode(list, dupstring(q));
		xnum++;
		*p = sav;
	    }
	    /* Oops, end-of-string. */
	    if (*p != ')') {
		freecadef(all);
		zwarnnam(nam, "invalid argument: %s", *args);
		return NULL;
	    }
	    if (doset && axor)
		xnum++;
	    xor = (char **) zalloc((xnum + 2) * sizeof(char *));
	    for (node = firstnode(list), xp = xor; node; incnode(node), xp++)
		*xp = ztrdup((char *) getdata(node));
	    if (doset && axor)
		*xp++ = ztrdup(axor);
	    xp[0] = xp[1] = NULL;

	    p++;
	} else if (doset && axor) {
	    xnum = 1;
	    xor = (char **) zalloc(3 * sizeof(char *));
	    xor[0] = ztrdup(axor);
	    xor[1] = xor[2] = NULL;
	} else
	    xor = NULL;

	if (*p == '-' || *p == '+' ||
	    (*p == '*' && (p[1] == '-' || p[1] == '+'))) {
	    /* It's an option. */
	    Caopt opt;
	    Caarg oargs = NULL;
	    int multi, otype = CAO_NEXT, again = 0;
	    char *name, *descr, c, *againp = NULL;

	    rec:

	    /* Allowed more than once? */
	    if ((multi = (*p == '*')))
		p++;

	    if (((p[0] == '-' && p[1] == '+') ||
		 (p[0] == '+' && p[1] == '-')) &&
		p[2] && p[2] != ':' && p[2] != '[' &&
		p[2] != '=' && p[2] != '-' && p[2] != '+') {
		/* It's a -+ or +- definition. We just execute the whole
		 * stuff twice for such things. */
		againp = dupstring(p);
		name = ++p;
		*p = (again ? '-' : '+');
		again++;
	    } else {
		name = p;
		/* If it's a long option skip over the first `-'. */
		if (p[0] == '-' && p[1] == '-')
		    p++;
	    }
	    if (!p[1]) {
		freecadef(all);
		zwarnnam(nam, "invalid argument: %s", *args);
		return NULL;
	    }

	    /* Skip over the name. */
	    for (p++; *p && *p != ':' && *p != '[' &&
		     ((*p != '-' && *p != '+') ||
		      (p[1] != ':' && p[1] != '[')) &&
		     (*p != '=' ||
		      (p[1] != ':' && p[1] != '[' && p[1] != '-')); p++)
		if (*p == '\\' && p[1])
		    p++;

	    /* The character after the option name specifies the type. */
	    c = *p;
	    *p = '\0';
	    if (c == '-') {
		otype = CAO_DIRECT;
		c = *++p;
	    } else if (c == '+') {
		otype = CAO_ODIRECT;
		c = *++p;
	    } else if (c == '=') {
		otype = CAO_OEQUAL;
		if ((c = *++p) == '-') {
		    otype = CAO_EQUAL;
		    c = *++p;
		}
	    }
	    /* Get the optional description, if any. */
	    if (c == '[') {
		for (descr = ++p; *p && *p != ']'; p++)
		    if (*p == '\\' && p[1])
			p++;

		if (!*p) {
		    freecadef(all);
		    zwarnnam(nam, "invalid option definition: %s", *args);
		    return NULL;
		}
		*p++ = '\0';
		c = *p;
	    } else
		descr = NULL;

	    if (c && c != ':') {
		freecadef(all);
		zwarnnam(nam, "invalid option definition: %s", *args);
		return NULL;
	    }
	    /* Add the option name to the xor list if not `*-...'. */
	    if (!multi) {
		if (!xor) {
		    xor = (char **) zalloc(2 * sizeof(char *));
		    xor[0] = xor[1] = NULL;
		}
                zsfree(xor[xnum]);
		xor[xnum] = ztrdup(rembslashcolon(name));
	    }
	    if (c == ':') {
		/* There's at least one argument. */

		Caarg *oargp = &oargs;
		int atype, rest, oanum = 1, onum = 0;
		char *end;

		/* Loop over the arguments. */

		while (c == ':') {
		    rest = 0;
		    end = NULL;

		    /* Get the argument type. */
		    if (*++p == ':') {
			atype = CAA_OPT;
			p++;
		    } else if (*p == '*') {
			if (*++p != ':') {
			    char sav;

			    for (end = p++; *p && *p != ':'; p++)
				if (*p == '\\' && p[1])
				    p++;
			    sav = *p;
			    *p = '\0';
			    end = dupstring(end);
			    tokenize(end);
			    *p = sav;
			}
			if (*p != ':') {
			    freecadef(all);
			    freecaargs(oargs);
			    zwarnnam(nam, "invalid option definition: %s",
				    *args);
			    return NULL;
			}
			if (*++p == ':') {
			    if (*++p == ':') {
				atype = CAA_RREST;
				p++;
			    } else
				atype = CAA_RARGS;
			} else
			    atype = CAA_REST;
			rest = 1;
		    } else
			atype = CAA_NORMAL;

		    /* And the definition. */

		    *oargp = parse_caarg(!rest, atype, oanum++, onum,
					 name, &p, doset);
		    if (atype == CAA_OPT)
			onum++;
		    if (end)
			(*oargp)->end = ztrdup(end);
		    oargp = &((*oargp)->next);
		    if (rest)
			break;
		    c = *p;
		}
	    }
	    /* Store the option definition. */

	    *optp = opt = (Caopt) zalloc(sizeof(*opt));
	    optp = &((*optp)->next);

	    opt->next = NULL;
	    opt->gsname = doset;
	    opt->name = ztrdup(rembslashcolon(name));
	    if (descr)
		opt->descr = ztrdup(descr);
	    else if (adpre && oargs && !oargs->next) {
		char *d;

		for (d = oargs->descr; *d; d++)
		    if (!iblank(*d))
			break;

		if (*d)
		    opt->descr = tricat(adpre, oargs->descr, adsuf);
		else
		    opt->descr = NULL;
	    } else
		opt->descr = NULL;
	    opt->xor = (again == 1 && xor ? zarrdup(xor) : xor);
	    opt->type = otype;
	    opt->args = oargs;
	    opt->num = ret->nopts++;
	    opt->not = not;

	    if (otype == CAO_DIRECT || otype == CAO_EQUAL)
		ret->ndopts++;
	    else if (otype == CAO_ODIRECT || otype == CAO_OEQUAL)
		ret->nodopts++;

	    /* If this is for single-letter option we also store a
	     * pointer for the definition in the array for fast lookup.
	     * But don't treat '--' as a single option called '-' */


	    if (single && name[1] && !name[2] && name[1] != '-')
		ret->single[STOUC(name[1])] = opt;

	    if (again == 1) {
		/* Do it all again for `*-...'. */
		p = againp;
		goto rec;
	    }
	} else if (*p == '*') {
	    /* It's a rest-argument definition. */

	    int type = CAA_REST;

	    if (not)
		continue;

	    if (*++p != ':') {
		freecadef(all);
		zwarnnam(nam, "invalid rest argument definition: %s", *args);
		return NULL;
	    }
	    if (ret->rest) {
		freecadef(all);
		zwarnnam(nam, "doubled rest argument definition: %s", *args);
		return NULL;
	    }
	    if (*++p == ':') {
		if (*++p == ':') {
		    type = CAA_RREST;
		    p++;
		} else
		    type = CAA_RARGS;
	    }
	    ret->rest = parse_caarg(0, type, -1, 0, NULL, &p, doset);
	    ret->rest->xor = xor;
	} else {
	    /* It's a normal argument definition. */

	    int type = CAA_NORMAL, direct;
	    Caarg arg, tmp, pre;

	    if (not)
		continue;

	    if ((direct = idigit(*p))) {
		/* Argument number is given. */
		int num = 0;

		while (*p && idigit(*p))
		    num = (num * 10) + (((int) *p++) - '0');

		anum = num + 1;
	    } else
		/* Default number. */
		anum++;

	    if (*p != ':') {
		freecadef(all);
		zwarnnam(nam, "invalid argument: %s", *args);
		if (xor)
		    free(xor);
		return NULL;
	    }
	    if (*++p == ':') {
		/* Optional argument. */
		type = CAA_OPT;
		p++;
	    }
	    arg = parse_caarg(0, type, anum - 1, 0, NULL, &p, doset);
	    arg->xor = xor;
	    arg->direct = direct;

	    /* Sort the new definition into the existing list. */

	    for (tmp = ret->args, pre = NULL;
		 tmp && tmp->num < anum - 1;
		 pre = tmp, tmp = tmp->next);

	    if (tmp && tmp->num == anum - 1) {
		freecadef(all);
		freecaargs(arg);
		zwarnnam(nam, "doubled argument definition: %s", *args);
		return NULL;
	    }
	    arg->next = tmp;
	    if (pre)
		pre->next = arg;
	    else
		ret->args = arg;
	}
    }
    set_cadef_opts(ret);

    return all;
}

/* Given an array of definitions, return the cadef for it. From the cache
 * are newly built. */

static Cadef
get_cadef(char *nam, char **args)
{
    Cadef *p, *min, new;
    int i, na = arrlen(args);

    for (i = MAX_CACACHE, p = cadef_cache, min = NULL; i && *p; p++, i--)
	if (*p && na == (*p)->ndefs && arrcmp(args, (*p)->defs)) {
	    (*p)->lastt = time(0);

	    return *p;
	} else if (!min || !*p || (*p)->lastt < (*min)->lastt)
	    min = p;
    if (i > 0)
	min = p;
    if ((new = parse_cadef(nam, args))) {
	freecadef(*min);
	*min = new;
    }
    return new;
}

/*
 * Get the option used in a word from the line, if any.
 *
 * "d" is a complete set of argument/option definitions to scan.
 * "line" is the word we are scanning.
 * "full" indicates that the option must match a full word; otherwise
 *   we look for "=" arguments or prefixes.
 * *"end" is set to point to the end of the option, in some cases
 *   leaving an option argument after it.
 */

static Caopt
ca_get_opt(Cadef d, char *line, int full, char **end)
{
    Caopt p;

    /* The full string may be an option. */

    for (p = d->opts; p; p = p->next)
	if (p->active && !strcmp(p->name, line)) {
	    if (end)
		*end = line + strlen(line);

	    return p;
	}

    if (!full) {
	/* The string from the line probably only begins with an option. */
	for (p = d->opts; p; p = p->next)
	    if (p->active && ((!p->args || p->type == CAO_NEXT) ?
			      !strcmp(p->name, line) : strpfx(p->name, line))) {
		int l = strlen(p->name);
		if ((p->type == CAO_OEQUAL || p->type == CAO_EQUAL) &&
		    line[l] && line[l] != '=')
		    continue;

		if (end) {
		    /* Return a pointer to the end of the option. */
		    if ((p->type == CAO_OEQUAL || p->type == CAO_EQUAL) &&
			line[l] == '=')
			l++;

		    *end = line + l;
		}
		return p;
	    }
    }
    return NULL;
}

/* Same as above, only for single-letter-style. */

static Caopt
ca_get_sopt(Cadef d, char *line, char **end, LinkList *lp)
{
    Caopt p, pp = NULL;
    char pre = *line++;
    LinkList l = NULL;

    *lp = NULL;
    for (p = NULL; *line; line++) {
	if ((p = d->single[STOUC(*line)]) && p->active &&
	    p->args && p->name[0] == pre) {
	    if (p->type == CAO_NEXT) {
		if (!l)
		    *lp = l = newlinklist();
		addlinknode(l, p);
	    } else {
		if (end) {
		    line++;
		    if ((p->type == CAO_OEQUAL || p->type == CAO_EQUAL) &&
			*line == '=')
			line++;
		    *end = line;
		}
		pp = p;
		break;
	    }
	} else if (!p || (p && !p->active))
	    return NULL;
	pp = (p->name[0] == pre ? p : NULL);
	p = NULL;
    }
    if (pp && end)
	*end = line;
    return pp;
}

/* Search for an option in all sets except the current one.
 * Return true if found */

static int
ca_foreign_opt(Cadef curset, Cadef all, char *option)
{
    Cadef d;
    Caopt p;

    for (d = all; d; d = d->snext) {
	if (d == curset)
	    continue;

	for (p = d->opts; p; p = p->next) {
	    if (!strcmp(p->name, option))
		return 1;
	}
    }
    return 0;
}

/* Return the n'th argument definition. */

static Caarg
ca_get_arg(Cadef d, int n)
{
    if (d->argsactive) {
	Caarg a = d->args;

	while (a && (!a->active || n < a->min || n > a->num)) {
            if (!a->active)
                n++;
	    a = a->next;
        }
	if (a && a->min <= n && a->num >= n && a->active)
	    return a;

	return (d->rest && d->rest->active ? d->rest : NULL);
    }
    return NULL;
}

/* Mark options as inactive.
 *   d: option definitions for a set
 *   pass either:
 *     xor: a list if exclusions
 *     opts: if set, all options excluded leaving only nornal/rest arguments */

static void
ca_inactive(Cadef d, char **xor, int cur, int opts)
{
    if ((xor || opts) && cur <= compcurrent) {
	Caopt opt;
	char *x;
        /* current word could be a prefix of a longer one so only do
	 * exclusions for single-letter options (for option clumping) */
	int single = (cur == compcurrent);

	for (; (x = (opts ? "-" : *xor)); xor++) {
	    int excludeall = 0;
	    char *grp = NULL;
	    size_t grplen;
	    char *next, *sep = x;

	    while (*sep != '+' && *sep != '-' && *sep != ':' && *sep != '*' && !idigit(*sep)) {
		if (!(next = strchr(sep, '-')) || !*++next) {
		    /* exclusion is just the name of a set or group */
		    excludeall = 1; /* excluding options and args */
		    sep += strlen(sep);
		    /* A trailing '-' is included in the various gsname fields but is not
		     * there for this branch. This is why we add excludeall to grplen
		     * when checking for the null in a few places below */
		    break;
		}
		sep = next;
	    }
	    if (sep > x) { /* exclusion included a set or group name */
		grp = x;
		grplen = sep - grp;
		x = sep;
	    }

	    if (excludeall || (x[0] == ':' && !x[1])) {
		if (grp) {
		    Caarg a;

		    for (a = d->args; a; a = a->next)
			if (a->gsname && !strncmp(a->gsname, grp, grplen) &&
				!a->gsname[grplen + excludeall])
			    a->active = 0;
		    if (d->rest && d->rest->gsname &&
			    !strncmp(d->rest->gsname, grp, grplen) &&
			    !d->rest->gsname[grplen + excludeall])
			d->rest->active = 0;
		} else
		    d->argsactive = 0;
	    }

	    if (excludeall || (x[0] == '-' && !x[1])) {
		Caopt p;

		for (p = d->opts; p; p = p->next)
		    if ((!grp || (p->gsname && !strncmp(p->gsname, grp, grplen) &&
			    !p->gsname[grplen + excludeall])) &&
			    !(single && *p->name && p->name[1] && p->name[2]))
			p->active = 0;
	    }

	    if (excludeall || (x[0] == '*' && !x[1])) {
		if (d->rest && (!grp || (d->rest->gsname &&
			!strncmp(d->rest->gsname, grp, grplen) &&
			!d->rest->gsname[grplen + excludeall])))
		    d->rest->active = 0;
            }

	    if (!excludeall) {
		if (idigit(x[0])) {
		    int n = atoi(x);
		    Caarg a = d->args;

		    while (a && a->num < n)
			a = a->next;

		    if (a && a->num == n && (!grp || (a->gsname &&
			    !strncmp(a->gsname, grp, grplen))))
			a->active = 0;
		} else if ((opt = ca_get_opt(d, x, 1, NULL)) &&
			(!grp || (opt->gsname && !strncmp(opt->gsname, grp, grplen))) &&
			!(single && *opt->name && opt->name[1] && opt->name[2]))
		    opt->active = 0;
		if (opts)
		    break;
	    }
	}
    }
}

/* State when parsing a command line. */

typedef struct castate *Castate;

/* Encapsulates details from parsing the current line against a particular set,
 * Covers positions of options and normal arguments. Used as a linked list
 * with one state for each set. */

struct castate {
    Castate snext;	/* state for next set */
    Cadef d;		/* parsed _arguments specs for the set */
    int nopts;		/* number of specified options (size of oargs) */
    Caarg def;		/* definition for the current set */
    Caarg ddef;
    Caopt curopt;	/* option description corresponding to option found on the command-line */
    Caopt dopt;
    int opt;		/* the length of the option up to a maximum of 2 */
    int arg;		/* completing arguments to an option or rest args */
    int argbeg;         /* position of first rest argument (+1) */
    int optbeg;		/* first word after the last option to the left of the cursor:
			 * in effect the start of any arguments to the current option */
    int nargbeg;	/* same as optbeg but used during parse */
    int restbeg;	/* same as argbeg but used during parse */
    int curpos;		/* current word position */
    int argend;         /* total number of words */
    int inopt;		/* set to current word pos if word is a recognised option */
    int inarg;          /* in a normal argument */
    int nth;		/* number of current normal arg */
    int doff;		/* length of current option */
    int singles;	/* argument consists of clumped options */
    int oopt;
    int actopts;	/* count of active options */
    LinkList args;	/* list of non-option args used for populating $line */
    LinkList *oargs;	/* list of lists used for populating $opt_args */
};

static struct castate ca_laststate;
static int ca_parsed = 0, ca_alloced = 0;

static void
freecastate(Castate s)
{
    int i;
    LinkList *p;

    freelinklist(s->args, freestr);
    for (i = s->nopts, p = s->oargs; i--; p++)
	if (*p)
	    freelinklist(*p, freestr);
    zfree(s->oargs, s->d->nopts * sizeof(LinkList));
}

/* Return a copy of an option's argument, ignoring possible quoting
 * in the option name. */

static char *
ca_opt_arg(Caopt opt, char *line)
{
    char *o = opt->name;

    while (1) {
        if (*o == '\\')
            o++;
        if (*line == '\\' || *line == '\'' || *line == '"')
            line++;
        if (!*o || *o != *line)
            break;
        o++;
        line++;
    }
    if (*line && (opt->type == CAO_EQUAL || opt->type == CAO_OEQUAL)) {
        if (*line == '\\')
            line++;
        if (*line == '=')
            line++;
    }
    return ztrdup(line);
}

/* Parse the command line for a particular argument set (d).
 * Returns 1 if the set should be skipped because it doesn't match
 * existing options on the line. */

static int
ca_parse_line(Cadef d, Cadef all, int multi, int first)
{
    Caarg adef, ddef;
    Caopt ptr, wasopt = NULL, dopt;
    struct castate state;
    char *line, *oline, *pe, **argxor = NULL;
    int cur, doff, argend, arglast;
    Patprog endpat = NULL, napat = NULL;
    LinkList sopts = NULL;
#if 0
    int ne;
#endif

    /* Free old state. */

    if (first && ca_alloced) {
	Castate s = &ca_laststate, ss;

	while (s) {
	    ss = s->snext;
	    freecastate(s);
	    s = ss;
	}
    }
    /* Mark everything as active. */

    for (ptr = d->opts; ptr; ptr = ptr->next)
	ptr->active = 1;
    d->argsactive = 1;
    if (d->rest)
	d->rest->active = 1;
    for (adef = d->args; adef; adef = adef->next)
	adef->active = 1;

    /* Default values for the state. */

    state.snext = NULL;
    state.d = d;
    state.nopts = d->nopts;
    state.def = state.ddef = NULL;
    state.curopt = state.dopt = NULL;
    state.argbeg = state.optbeg = state.nargbeg = state.restbeg = state.actopts =
	state.nth = state.inopt = state.inarg = state.opt = state.arg = 1;
    state.argend = argend = arrlen(compwords) - 1;
    state.doff = state.singles = state.oopt = 0;
    state.curpos = compcurrent;
    state.args = znewlinklist();
    state.oargs = (LinkList *) zalloc(d->nopts * sizeof(LinkList));
    memset(state.oargs, 0, d->nopts * sizeof(LinkList));

    ca_alloced = 1;

    memcpy(&ca_laststate, &state, sizeof(state));

    if (!compwords[1]) {
	ca_laststate.opt = ca_laststate.arg = 0;

	goto end;
    }
    if (d->nonarg) /* argument to -A */
	napat = patcompile(d->nonarg, 0, NULL);

    /* Loop over the words from the line. */

    for (line = compwords[1], cur = 2, state.curopt = NULL, state.def = NULL;
	 line; line = compwords[cur++]) {
	ddef = adef = NULL;
	dopt = NULL;
	doff = state.singles = arglast = 0;

        oline = line;
#if 0
        /*
	 * remove quotes.
	 * This is commented out:  it doesn't allow you to discriminate
	 * between command line values that can be expanded and those
	 * that can't, and in some cases this generates inconsistency;
	 * for example, ~/foo\[bar unqotes to ~/foo[bar which doesn't
	 * work either way---it's wrong if the ~ is quoted, and
	 * wrong if the [ isn't quoted..  So it's now up to the caller to
	 * unquote.
	 */
        line = dupstring(line);
        ne = noerrs;
        noerrs = 2;
        parse_subst_string(line);
        noerrs = ne;
#endif
        remnulargs(line);
        untokenize(line);

	ca_inactive(d, argxor, cur, 0);
	if ((d->flags & CDF_SEP) && cur != compcurrent && !strcmp(line, "--")) {
	    ca_inactive(d, NULL, cur, 1);
	    continue;
	}

	/* We've got a definition for an option/rest argument. For an option,
	 * this means that we're completing arguments to that option. */
	if (state.def) {
	    state.arg = 0;
	    if (state.curopt)
		zaddlinknode(state.oargs[state.curopt->num], ztrdup(oline));

	    if ((state.opt = (state.def->type == CAA_OPT)) && state.def->opt)
		state.oopt++;

	    if (state.def->type == CAA_REST || state.def->type == CAA_RARGS ||
		state.def->type == CAA_RREST) {
		if (state.def->end && pattry(endpat, line)) {
		    state.def = NULL;
		    state.curopt = NULL;
		    state.opt = state.arg = 1;
		    state.argend = ca_laststate.argend = cur - 1;
		    goto cont;
		}
	    } else if ((state.def = state.def->next)) {
		state.argbeg = cur;
		state.argend = argend;
	    } else if (sopts && nonempty(sopts)) {
		state.curopt = (Caopt) uremnode(sopts, firstnode(sopts));
		state.def = state.curopt->args;
		state.opt = 0;
		state.argbeg = state.optbeg = state.inopt = cur;
		state.argend = argend;
		doff = state.doff = 0;
		state.singles = 1;
		if (!state.oargs[state.curopt->num])
		    state.oargs[state.curopt->num] = znewlinklist();
		goto cont;
	    } else {
		state.curopt = NULL;
		state.opt = 1;
	    }
	} else {
	    state.opt = state.arg = 1;
	    state.curopt = NULL;
	}
	if (state.opt)
	    state.opt = (line[0] ? (line[1] ? 2 : 1) : 0);

	pe = NULL;

	wasopt = NULL;

	/* See if it's an option. */

	if (state.opt == 2 && (state.curopt = ca_get_opt(d, line, 0, &pe)) &&
	    (state.curopt->type == CAO_OEQUAL ?
	     (compwords[cur] || pe[-1] == '=') :
	     (state.curopt->type == CAO_EQUAL ?
	      (pe[-1] == '=' || !pe[0]) : 1))) {

	    if ((ddef = state.def = ((state.curopt->type != CAO_EQUAL ||
				      pe[-1] == '=') ?
				     state.curopt->args : NULL)))
		dopt = state.curopt;

	    doff = pe - line;
	    state.optbeg = state.argbeg = state.inopt = cur;
	    state.argend = argend;
	    state.singles = (d->single && (!pe || !*pe) &&
			     state.curopt->name[1] && !state.curopt->name[2] &&
			     /* Don't treat '--' as a single option called '-' */
			     state.curopt->name[1] != '-');

	    if (!state.oargs[state.curopt->num])
		state.oargs[state.curopt->num] = znewlinklist();

	    ca_inactive(d, state.curopt->xor, cur, 0);

	    /* Collect the argument strings. Maybe. */

	    if (state.def &&
		(state.curopt->type == CAO_DIRECT ||
		 state.curopt->type == CAO_EQUAL ||
		 (state.curopt->type == CAO_ODIRECT && pe[0]) ||
		 (state.curopt->type == CAO_OEQUAL &&
		  (pe[0] || pe[-1] == '=')))) {
		if (state.def->type != CAA_REST &&
		    state.def->type != CAA_RARGS &&
		    state.def->type != CAA_RREST)
		    state.def = state.def->next;

		zaddlinknode(state.oargs[state.curopt->num],
                             ca_opt_arg(state.curopt, oline));
	    }
	    if (state.def)
		state.opt = 0;
	    else {
		if (!d->single || (state.curopt->name[1] && state.curopt->name[2]))
		    wasopt = state.curopt;
		state.curopt = NULL;
	    }
	} else if (state.opt == 2 && d->single &&
		   ((state.curopt = ca_get_sopt(d, line, &pe, &sopts)) ||
		    (cur != compcurrent && sopts && nonempty(sopts)))) {
	    /* Or maybe it's a single-letter option? */

	    char *p;
	    Caopt tmpopt;

	    if (cur != compcurrent && sopts && nonempty(sopts))
		state.curopt = (Caopt) uremnode(sopts, firstnode(sopts));

	    if (!state.oargs[state.curopt->num])
		state.oargs[state.curopt->num] = znewlinklist();

	    state.def = state.curopt->args;
	    ddef = (state.curopt->type == CAO_NEXT && cur == compcurrent ?
		    NULL : state.def);
	    dopt = state.curopt;
	    doff = pe - line;
	    state.optbeg = state.argbeg = state.inopt = cur;
	    state.argend = argend;
	    state.singles = (!pe || !*pe);

	    for (p = line + 1; p < pe; p++) {
		if ((tmpopt = d->single[STOUC(*p)])) {
		    if (!state.oargs[tmpopt->num])
			state.oargs[tmpopt->num] = znewlinklist();

		    ca_inactive(d, tmpopt->xor, cur, 0);
		}
	    }
	    if (state.def &&
		(state.curopt->type == CAO_DIRECT ||
		 state.curopt->type == CAO_EQUAL ||
		 (state.curopt->type == CAO_ODIRECT && pe[0]) ||
		 (state.curopt->type == CAO_OEQUAL &&
		  (pe[0] || pe[-1] == '=')))) {
		if (state.def->type != CAA_REST &&
		    state.def->type != CAA_RARGS &&
		    state.def->type != CAA_RREST)
		    state.def = state.def->next;

		zaddlinknode(state.oargs[state.curopt->num],
                             ca_opt_arg(state.curopt, line));
	    }
	    if (state.def)
		state.opt = 0;
	    else
		state.curopt = NULL;
	} else if (multi && (*line == '-' || *line == '+') && cur != compcurrent
		&& (ca_foreign_opt(d, all, line)))
	    return 1;
	else if (state.arg &&
		 (!napat || cur <= compcurrent || !pattry(napat, line))) {
	    /* Otherwise it's a normal argument. */
	    if (napat && cur <= compcurrent)
		ca_inactive(d, NULL, cur + 1, 1);

	    arglast = 1;
	    /* if this is the first normal arg after an option, may have been
	     * earlier normal arguments if they're intermixed with options */
	    if (state.inopt) {
		state.inopt = 0;
		state.nargbeg = cur - 1;
		state.argend = argend;
	    }
	    if (!d->args && !d->rest && *line && *line != '-' && *line != '+') {
		if (!multi && cur > compcurrent)
		    break;
		return 1;
	    }
	    if ((adef = state.def = ca_get_arg(d, state.nth)) &&
		(state.def->type == CAA_RREST ||
		 state.def->type == CAA_RARGS)) {

		/* Bart 2009/11/17:
		 * We've reached the "rest" definition.  If at this point
		 * we already found another definition that describes the
		 * current word, use that instead.  If not, prep for the
		 * "narrowing" of scope to only the remaining words.
		 *
		 * We can't test ca_laststate.def in the loop conditions
		 * at the top because this same loop also handles the
		 * ':*PATTERN:MESSAGE:ACTION' form for multiple arguments
		 * after an option, which may need to continue scanning.
		 * There might be an earlier point at which this test can
		 * be made but tracking it down is not worth the effort.
		 */
		if (ca_laststate.def)
		    break;

		state.opt = (cur == state.nargbeg + 1 &&
			     (!multi || !*line || 
			      *line == '-' || *line == '+'));
		state.optbeg = state.nargbeg;
		state.argbeg = cur - 1;
		state.argend = argend;

		for (; line; line = compwords[cur++])
		    zaddlinknode(state.args, ztrdup(line));

		memcpy(&ca_laststate, &state, sizeof(state));
		ca_laststate.ddef = NULL;
		ca_laststate.dopt = NULL;
		ca_laststate.doff = 0;
		break;
	    }
	    zaddlinknode(state.args, ztrdup(line));
            if (adef)
                state.oopt = adef->num - state.nth;

	    if (state.def)
		argxor = state.def->xor;

	    if (state.def && state.def->type != CAA_NORMAL &&
		state.def->type != CAA_OPT && state.inarg) {
		state.restbeg = cur;
		state.inarg = 0;
	    } else if (!state.def || state.def->type == CAA_NORMAL ||
		       state.def->type == CAA_OPT)
		state.inarg = 1;
	    state.nth++;
	    state.def = NULL;
	}
	/* Do the end-pattern test if needed. */

	if (state.def && state.curopt &&
	    (state.def->type == CAA_RREST || state.def->type == CAA_RARGS)) {
	    if (state.def->end)
		endpat = patcompile(state.def->end, 0, NULL);
	    else {
		LinkList l = state.oargs[state.curopt->num];

		if (cur < compcurrent)
		    memcpy(&ca_laststate, &state, sizeof(state));

		for (; line; line = compwords[cur++])
		    zaddlinknode(l, ztrdup(line));

		ca_laststate.ddef = NULL;
		ca_laststate.dopt = NULL;
		ca_laststate.doff = 0;
		break;
	    }
	} else if (state.def && state.def->end)
	    endpat = patcompile(state.def->end, 0, NULL);

	/* Copy the state into the global one. */

    cont:

	if (cur + 1 == compcurrent) {
	    memcpy(&ca_laststate, &state, sizeof(state));
	    ca_laststate.ddef = NULL;
	    ca_laststate.dopt = NULL;
	    ca_laststate.doff = 0;
	} else if (cur == compcurrent && !ca_laststate.def) {
	    if ((ca_laststate.def = ddef)) {
		ca_laststate.singles = state.singles;
		if (state.curopt && state.curopt->type == CAO_NEXT) {
		    ca_laststate.ddef = ddef;
		    ca_laststate.dopt = dopt;
		    ca_laststate.def = NULL;
		    ca_laststate.opt = 1;
		    state.curopt->active = 1;
		} else {
		    ca_laststate.doff = doff;
		    ca_laststate.opt = 0;
		}
	    } else {
		ca_laststate.def = adef;
		ca_laststate.opt = (!arglast || !multi || !*line || 
				    *line == '-' || *line == '+');
		ca_laststate.ddef = NULL;
		ca_laststate.dopt = NULL;
		ca_laststate.optbeg = state.nargbeg;
		ca_laststate.argbeg = state.restbeg;
		ca_laststate.argend = state.argend;
		ca_laststate.singles = state.singles;
		ca_laststate.oopt = state.oopt;
		if (wasopt)
		    wasopt->active = 1;
	    }
	}
    }
 end:

    ca_laststate.actopts = 0;
    for (ptr = d->opts; ptr; ptr = ptr->next)
	if (ptr->active)
	    ca_laststate.actopts++;

    return 0;
}

/* Build a colon-list from a list.
 *
 * This is only used to populate values of $opt_args.
 */

static char *
ca_colonlist(LinkList l)
{
    if (l) {
	LinkNode n;
	int len = 0;
	char *p, *ret, *q;

	/* Compute the length to be allocated. */
	for (n = firstnode(l); n; incnode(n)) {
	    len++;
	    for (p = (char *) getdata(n); *p; p++)
		len += (*p == ':' || *p == '\\') ? 2 : 1;
	}
	ret = q = (char *) zalloc(len);

	/* Join L into RET, joining with colons and escaping colons and
	 * backslashes. */
	for (n = firstnode(l); n;) {
	    for (p = (char *) getdata(n); *p; p++) {
		if (*p == ':' || *p == '\\')
		    *q++ = '\\';
		*q++ = *p;
	    }
	    incnode(n);
	    if (n)
		*q++ = ':';
	}
	*q = '\0';

	return ret;
    } else
	return ztrdup("");
}

/*
 * This function adds the current set of descriptions, actions,
 * and subcontext descriptions to the given linked list for passing
 * up in comparguments -D and comparguments -L.  opt is the
 * option string (may be NULL if this isn't an option argument) and arg the
 * argument structure (either an option argument or a normal argument
 * as determined by arg->type).
 */

static void
ca_set_data(LinkList descr, LinkList act, LinkList subc,
	    char *opt, Caarg arg, Caopt optdef, int single)
{
    LinkNode dnode, anode;
    char nbuf[40], *buf;
    int restr = 0, onum, miss = 0, rest, oopt = 1, lopt = 0, addopt;

 rec:

    addopt = (opt ? 0 : ca_laststate.oopt);

    for (; arg && (opt || (arg->num < 0 ||
			   (arg->min <= ca_laststate.nth + addopt &&
			    arg->num >= ca_laststate.nth)));) {
	lopt = (arg->type == CAA_OPT);
	if (!opt && !lopt && oopt > 0)
	    oopt = 0;

	for (dnode = firstnode(descr), anode = firstnode(act);
	     dnode; incnode(dnode), incnode(anode))
	    if (!strcmp((char *) getdata(dnode), arg->descr) &&
		!strcmp((char *) getdata(anode), arg->action))
		break;

	if (!dnode) {
	    addlinknode(descr, arg->descr);
	    addlinknode(act, arg->action);

	    if (!restr) {
		if ((restr = (arg->type == CAA_RARGS)))
		    restrict_range(ca_laststate.optbeg, ca_laststate.argend);
		else if ((restr = (arg->type == CAA_RREST)))
		    restrict_range(ca_laststate.argbeg, ca_laststate.argend);
	    }
	    if (arg->opt) {
		buf = (char *) zhalloc((arg->gsname ? strlen(arg->gsname) : 0) +
				       strlen(arg->opt) + 40);
		if (arg->num > 0 && arg->type < CAA_REST)
		    sprintf(buf, "%soption%s-%d",
			    (arg->gsname ? arg->gsname : ""), arg->opt, arg->num);
		else
		    sprintf(buf, "%soption%s-rest",
			    (arg->gsname ? arg->gsname : ""), arg->opt);
	    } else if (arg->num > 0) {
		sprintf(nbuf, "argument-%d", arg->num);
		buf = (arg->gsname ? dyncat(arg->gsname, nbuf) : dupstring(nbuf));
	    } else
		buf = (arg->gsname ? dyncat(arg->gsname, "argument-rest") :
		       dupstring("argument-rest"));

	    addlinknode(subc, buf);
	}
	/*
	 * If this is an argument to an option, and the option definition says
	 * the argument to the option is required and in the following
	 * (i.e. this) word, then it must match what we've just told it to
	 * match---don't try to match normal arguments.
	 *
	 * This test may be too stringent for what we need, or it
	 * may be too loose; I've simply tweaked it until it gets
	 * the case above right.
	 */
	if (arg->type == CAA_NORMAL &&
	    opt && optdef && optdef->type == CAO_NEXT)
	    return;
	if (single)
	    break;

	if (!opt) {
	    if (arg->num >= 0 && !arg->next && miss)
		arg = (ca_laststate.d->rest && ca_laststate.d->rest->active ?
		       ca_laststate.d->rest : NULL);
	    else {
		onum = arg->num;
		rest = (onum != arg->min && onum == ca_laststate.nth);
		if ((arg = arg->next)) {
		    if (arg->num != onum + 1)
			miss = 1;
		} else if (rest || (oopt > 0 && !opt)) {
		    arg = (ca_laststate.d->rest && ca_laststate.d->rest->active ?
			   ca_laststate.d->rest : NULL);
		    oopt = -1;
		}
	    }
	} else {
	    if (!lopt)
		break;
	    arg = arg->next;
	}
    }
    if (!single && opt && (lopt || ca_laststate.oopt)) {
	opt = NULL;
	arg = ca_get_arg(ca_laststate.d, ca_laststate.nth);

	goto rec;
    }
    if (!opt && oopt > 0) {
	oopt = -1;
	arg = (ca_laststate.d->rest && ca_laststate.d->rest->active ?
	       ca_laststate.d->rest : NULL);

	goto rec;
    }
}

static int
bin_comparguments(char *nam, char **args, UNUSED(Options ops), UNUSED(int func))
{
    int min, max, n;
    Castate lstate = &ca_laststate;

    if (incompfunc != 1) {
	zwarnnam(nam, "can only be called from completion function");
	return 1;
    }
    if (args[0][0] != '-' || !args[0][1] || args[0][2]) {
	zwarnnam(nam, "invalid argument: %s", args[0]);
	return 1;
    }
    if (args[0][1] != 'i' && args[0][1] != 'I' && !ca_parsed) {
	zwarnnam(nam, "no parsed state");
	return 1;
    }
    switch (args[0][1]) {
    case 'i': min = 2; max = -1; break;
    case 'D': min = 3; max =  3; break;
    case 'O': min = 4; max =  4; break;
    case 'L': min = 3; max =  4; break;
    case 's': min = 1; max =  1; break;
    case 'M': min = 1; max =  1; break;
    case 'a': min = 0; max =  0; break;
    case 'W': min = 2; max =  2; break;
    case 'n': min = 1; max =  1; break;
    default:
	zwarnnam(nam, "invalid option: %s", args[0]);
	return 1;
    }
    n = arrlen(args) - 1;
    if (n < min) {
	zwarnnam(nam, "not enough arguments");
	return 1;
    } else if (max >= 0 && n > max) {
	zwarnnam(nam, "too many arguments");
	return 1;
    }
    switch (args[0][1]) {
    case 'i':
        /* This initialises the internal data structures. Arguments are the
         * auto-description string, the optional -s, -S, -A and -M options
         * given to _arguments and the specs. */
	if (compcurrent > 1 && compwords[0]) {
	    Cadef def, all;
	    int cap = ca_parsed, multi, first = 1, use, ret = 0;
	    Castate states = NULL, sp;

	    ca_parsed = 0;

	    if (!(def = all = get_cadef(nam, args + 1)))
		return 1;

	    multi = !!def->snext; /* if we have sets */
	    ca_parsed = cap;

	    while (def) { /* for each set */
		use = !ca_parse_line(def, all, multi, first);
		def = def->snext;
		if (use && def) {
		    /* entry needed so save it into list */
		    sp = (Castate) zalloc(sizeof(*sp));
		    memcpy(sp, &ca_laststate, sizeof(*sp));
		    sp->snext = states;
		    states = sp;
		} else if (!use && !def) {
		    /* final entry not needed */
		    if (states) {
			freecastate(&ca_laststate);
			memcpy(&ca_laststate, states, sizeof(*sp));
			sp = states->snext;
			zfree(states, sizeof(*states));
			states = sp;
		    } else
			ret = 1;
		}
		first = 0;
	    }
	    ca_parsed = 1;
	    ca_laststate.snext = states;

	    return ret;
	}
	return 1;

    case 'D':
        /* This returns the descriptions, actions and sub-contexts for the
         * things _arguments has to execute at this place on the line (the
         * sub-contexts are used as tags).
         * The return value is particularly important here, it says if 
         * there are arguments to complete at all. */
	{
	    LinkList descr, act, subc;
	    Caarg arg;
	    int ign = 0, ret = 1;

	    descr = newlinklist();
	    act = newlinklist();
	    subc = newlinklist();

	    while (lstate) {
		arg = lstate->def;

		if (arg) {
		    ret = 0;
		    if (!ign && lstate->doff > 0) {
			ign = 1;
			ignore_prefix(lstate->doff);
		    }
		    ca_set_data(descr, act, subc, arg->opt, arg,
				lstate->curopt, (lstate->doff > 0));
		}
		lstate = lstate->snext;
	    }
	    if (!ret) {
		set_list_array(args[1], descr);
		set_list_array(args[2], act);
		set_list_array(args[3], subc);
	    }
	    return ret;
	}
    case 'O':
        /* This returns the descriptions for the options in the arrays whose
         * names are given as arguments.  The descriptions are strings in a
         * form usable by _describe.  The return value says if there are any
         * options to be completed. */
	{
	    LinkList next = newlinklist();
	    LinkList direct = newlinklist();
	    LinkList odirect = newlinklist();
	    LinkList equal = newlinklist(), l;
            LinkNode node;
	    Caopt p;
	    char *str;
	    int ret = 1;

	    for (; lstate; lstate = lstate->snext) {
		if (lstate->actopts &&
		    (lstate->opt || (lstate->doff && lstate->def) ||
		     (lstate->def && lstate->def->opt &&
		      (lstate->def->type == CAA_OPT ||
		       (lstate->def->type >= CAA_RARGS &&
			lstate->def->num < 0)))) &&
		    (!lstate->def || lstate->def->type < CAA_RARGS ||
		     (lstate->def->type == CAA_RARGS ?
		      (lstate->curpos == lstate->argbeg + 1) :
		      (compcurrent == 1)))) {
		    ret = 0;
		    for (p = lstate->d->opts; p; p = p->next) {
			if (p->active && !p->not) {
			    switch (p->type) {
			    case CAO_NEXT:    l = next;    break;
			    case CAO_DIRECT:  l = direct;  break;
			    case CAO_ODIRECT: l = odirect; break;
			    default:          l = equal;   break;
			    }
			    if (p->descr) {
				char *n = bslashcolon(p->name);
				int len = strlen(n) + strlen(p->descr) + 2;

				str = (char *) zhalloc(len);
				strcpy(str, n);
				strcat(str, ":");
				strcat(str, p->descr);
			    } else
				str = bslashcolon(p->name);

                            for (node = firstnode(l); node; incnode(node))
                                if (!strcmp(str, (char *) getdata(node)))
                                    break;

                            if (!node)
                                addlinknode(l, str);
			}
		    }
		}
	    }
	    if (!ret) {
		set_list_array(args[1], next);
		set_list_array(args[2], direct);
		set_list_array(args[3], odirect);
		set_list_array(args[4], equal);

		return 0;
	    }
	    return (ca_laststate.singles ? 2 : 1);
	}
    case 'L':
        /* This tests if the beginning of the current word matches an option.
         * It is for cases like `./configure --pre=/<TAB>' which should
         * complete to `--prefix=/...'.  The options name isn't fully typed
         * and _arguments finds out that there is no option `--pre' and that
         * it should complete some argument to an option.  It then uses -L
         * to find the option the argument is for. */
	{
	    LinkList descr, act, subc;
	    Caopt opt;
	    int ret = 1;

	    descr = newlinklist();
	    act = newlinklist();
	    subc = newlinklist();

	    while (lstate) {
		opt = ca_get_opt(lstate->d, args[1], 1, NULL);

		if (opt && opt->args) {
		    ret = 0;
		    ca_set_data(descr, act, subc, opt->name, opt->args, opt, 1);
		}
		lstate = lstate->snext;
	    }
	    if (!ret) {
		set_list_array(args[2], descr);
		set_list_array(args[3], act);
		set_list_array(args[4], subc);
	    }
	    return ret;
	}
    case 's':
        /* This returns zero if we are completing single letter options.
         * It also uses its argument as the name of a parameter and sets
         * that to a string describing the argument behaviour of the last
         * option in the current word so that we can get the auto-suffix
         * right. */
	for (; lstate; lstate = lstate->snext)
	    if (lstate->d->single && lstate->singles &&
		lstate->actopts
#if 0
                /* let's try without, for the -W option of _arguments */
                && lstate->opt
#endif
                ) {
		setsparam(args[1],
			  ztrdup((lstate->ddef && lstate->dopt) ?
				 (lstate->dopt->type == CAO_DIRECT ?
				  "direct" :
				  ((lstate->dopt->type == CAO_OEQUAL ||
				    lstate->dopt->type == CAO_EQUAL) ?
				   "equal" : "next")) : ""));
		return 0;
	    }
	return 1;
    case 'M':
        /* This returns the match specs defined for the set of specs we are
         * using.  Returned, as usual in a parameter whose name is given as
         * the argument. */
	setsparam(args[1], ztrdup(ca_laststate.d->match));
	return 0;
    case 'a':
        /* This just sets the return value.  To zero if there would be or
         * were any normal arguments to be completed.  Used to decide if
         * _arguments should say `no arguments' or `no more arguments'. */
	for (; lstate; lstate = lstate->snext)
	    if (lstate->d->args || lstate->d->rest)
		return 0;
	return 1;
    case 'W':
        /* This gets two parameter names as arguments.  The first is set to
         * the current word sans any option prefixes handled by comparguments.
         * The second parameter is set to an array containing the options on
         * the line and their arguments.  I.e. the stuff _arguments returns
         * to its caller in the `line' and `opt_args' parameters. */
	{
	    Castate s;
	    char **ret, **p;
	    LinkNode n;
	    LinkList *a;
	    Caopt o;
	    int num;

	    for (num = 0, s = lstate; s; s = s->snext)
		num += countlinknodes(s->args);

	    ret = p = zalloc((num + 1) * sizeof(char *));

	    for (s = lstate; s; s = s->snext)
		for (n = firstnode(s->args); n; incnode(n))
		    *p++ = ztrdup((char *) getdata(n));
	    *p = NULL;

	    setaparam(args[1], ret);

	    for (num = 0, s = lstate; s; s = s->snext)
		for (o = s->d->opts, a = s->oargs; o; o = o->next, a++)
		    if (*a)
			num += 2;

	    ret = p = zalloc((num + 1) * sizeof(char *));

	    for (s = lstate; s; s = s->snext)
		for (o = s->d->opts, a = s->oargs; o; o = o->next, a++)
		    if (*a) {
			*p++ = (o->gsname ? tricat(o->gsname, o->name, "") :
				ztrdup(o->name));
			*p++ = ca_colonlist(*a);
		    }
	    *p = NULL;

	    sethparam(args[2], ret);
	}
	return 0;
    case 'n':
	/*
	 * This returns the array index of the word where normal
	 * arguments began.  It uses optbeg rather than nargbeg
	 * (the value used when parsing) because nargbeg is assigned
	 * to optbeg in the returned value and nargbeg isn't
	 * used.
	 *
	 * -->PLEASE DON'T ASK<--
	 *
	 * Thank you.
	 */
	setiparam(args[1], (zlong)ca_laststate.optbeg + !isset(KSHARRAYS));
	return 0;
    }
    return 1;
}

/* Help for `_values'. */

typedef struct cvdef *Cvdef;
typedef struct cvval *Cvval;

/* Definitions for _values. */

struct cvdef {
    char *descr;		/* global description */
    int hassep;			/* multiple values allowed */
    char sep;			/* separator character */
    char argsep;                /* argument separator */
    Cvdef next;			/* next in cache */
    Cvval vals;			/* value definitions */
    char **defs;		/* original strings */
    int ndefs;			/* number of ... */
    int lastt;			/* last time used */
    int words;                  /* if to look at other words */
};

/* One value definition. */

struct cvval {
    Cvval next;
    char *name;			/* value name */
    char *descr;		/* description */
    char **xor;			/* xor-list */
    int type;			/* CVV_* below */
    Caarg arg;			/* argument definition */
    int active;			/* still allowed */
};

#define CVV_NOARG 0
#define CVV_ARG   1
#define CVV_OPT   2

/* Cache. */

#define MAX_CVCACHE 8
static Cvdef cvdef_cache[MAX_CVCACHE];

/* Memory stuff. */

static void
freecvdef(Cvdef d)
{
    if (d) {
	Cvval p, n;

	zsfree(d->descr);
	if (d->defs)
	    freearray(d->defs);

	for (p = d->vals; p; p = n) {
	    n = p->next;
	    zsfree(p->name);
	    zsfree(p->descr);
	    if (p->xor)
		freearray(p->xor);
	    freecaargs(p->arg);
	    zfree(p, sizeof(*p));
	}
	zfree(d, sizeof(*d));
    }
}

/* Parse option definitions. */

static Cvdef
parse_cvdef(char *nam, char **args)
{
    Cvdef ret;
    Cvval val, *valp;
    Caarg arg;
    char **oargs = args, sep = '\0', asep = '=', *name, *descr, *p, *q, **xor, c;
    int xnum, multi, vtype, hassep = 0, words = 0;

    while (args && args[0] && args[1] &&
           args[0][0] == '-' &&
           (args[0][1] == 's' || args[0][1] == 'S' || args[0][1] == 'w') &&
           !args[0][2]) {

        if (args[0][1] == 's') {
            hassep = 1;
            sep = args[1][0];
            args += 2;
        } else if (args[0][1] == 'S') {
            asep = args[1][0];
            args += 2;
        } else {
            words = 1;
            args++;
        }
    }
    if (!args[0] || !args[1]) {
	zwarnnam(nam, "not enough arguments");
	return NULL;
    }
    descr = *args++;

    ret = (Cvdef) zalloc(sizeof(*ret));
    ret->descr = ztrdup(descr);
    ret->hassep = hassep;
    ret->sep = sep;
    ret->argsep = asep;
    ret->next = NULL;
    ret->vals = NULL;
    ret->defs = zarrdup(oargs);
    ret->ndefs = arrlen(oargs);
    ret->lastt = time(0);
    ret->words = words;

    for (valp = &(ret->vals); *args; args++) {
	int bs = 0;
	p = dupstring(*args);
	xnum = 0;

	/* xor list? */
	if (*p == '(') {
	    LinkList list = newlinklist();
	    LinkNode node;
	    char **xp, sav;

	    while (*p && *p != ')') {
		for (p++; inblank(*p); p++);

		if (*p == ')')
		    break;
		for (q = p++; *p && *p != ')' && !inblank(*p); p++);

		if (!*p)
		    break;

		sav = *p;
		*p = '\0';
		addlinknode(list, dupstring(q));
		xnum++;
		*p = sav;
	    }
	    if (*p != ')') {
		freecvdef(ret);
		zwarnnam(nam, "invalid argument: %s", *args);
		return NULL;
	    }
	    xor = (char **) zalloc((xnum + 2) * sizeof(char *));
	    for (node = firstnode(list), xp = xor; node; incnode(node), xp++)
		*xp = ztrdup((char *) getdata(node));
	    xp[0] = xp[1] = NULL;

	    p++;
	} else
	    xor = NULL;

	/* More than once allowed? */
	if ((multi = (*p == '*')))
	    p++;

	/* Skip option name. */

	for (name = p; *p && *p != ':' && *p != '['; p++)
	    if (*p == '\\' && p[1])
		p++, bs = 1;

	if (hassep && !sep && name + bs + 1 < p) {
	    freecvdef(ret);
	    zwarnnam(nam, "no multi-letter values with empty separator allowed");
	    return NULL;
	}
	/* Optional description? */

	if ((c = *p) == '[') {
	    *p = '\0';
	    for (descr = ++p; *p && *p != ']'; p++)
		if (*p == '\\' && p[1])
		    p++;

	    if (!*p) {
		freecvdef(ret);
		zwarnnam(nam, "invalid value definition: %s", *args);
		return NULL;
	    }
	    *p++ = '\0';
	    c = *p;
	} else {
	    *p = '\0';
	    descr = NULL;
	}
	if (c && c != ':') {
	    freecvdef(ret);
	    zwarnnam(nam, "invalid value definition: %s", *args);
	    return NULL;
	}
	/* Get argument? */

	if (c == ':') {
	    if (hassep && !sep) {
		freecvdef(ret);
		zwarnnam(nam, "no value with argument with empty separator allowed");
		return NULL;
	    }
	    if (*++p == ':') {
		p++;
		vtype = CVV_OPT;
	    } else
		vtype = CVV_ARG;
	    arg = parse_caarg(0, 0, 0, 0, name, &p, NULL);
	} else {
	    vtype = CVV_NOARG;
	    arg = NULL;
	}
	if (!multi) {
	    if (!xor) {
		xor = (char **) zalloc(2 * sizeof(char *));
		xor[1] = NULL;
	    }
	    xor[xnum] = ztrdup(name);
	}
	*valp = val = (Cvval) zalloc(sizeof(*val));
	valp = &((*valp)->next);

	val->next = NULL;
	val->name = ztrdup(name);
	val->descr = ztrdup(descr);
	val->xor = xor;
	val->type = vtype;
	val->arg = arg;
    }
    return ret;
}

/* Get the definition from the cache or newly built. */

static Cvdef
get_cvdef(char *nam, char **args)
{
    Cvdef *p, *min, new;
    int i, na = arrlen(args);

    for (i = MAX_CVCACHE, p = cvdef_cache, min = NULL; *p && i--; p++)
	if (*p && na == (*p)->ndefs && arrcmp(args, (*p)->defs)) {
	    (*p)->lastt = time(0);

	    return *p;
	} else if (!min || !*p || (*p)->lastt < (*min)->lastt)
	    min = p;
    if (i > 0)
	min = p;
    if ((new = parse_cvdef(nam, args))) {
	freecvdef(*min);
	*min = new;
    }
    return new;
}

/* Get the definition for a value. */

static Cvval
cv_get_val(Cvdef d, char *name)
{
    Cvval p;

    for (p = d->vals; p; p = p->next)
	if (!strcmp(name, p->name))
	    return p;

    return NULL;
}

static Cvval
cv_quote_get_val(Cvdef d, char *name)
{
    int ne;

    /* remove quotes */
    name = dupstring(name);
    ne = noerrs;
    noerrs = 2;
    parse_subst_string(name);
    noerrs = ne;
    remnulargs(name);
    untokenize(name);

    return cv_get_val(d, name);
}

/* Handle a xor list. */

static void
cv_inactive(Cvdef d, char **xor)
{
    if (xor) {
	Cvval val;

	for (; *xor; xor++)
	    if ((val = cv_get_val(d, *xor)))
		val->active = 0;
    }
}

/* Parse state. */

struct cvstate {
    Cvdef d;
    Caarg def;
    Cvval val;
    LinkList vals;
};

static struct cvstate cv_laststate;
static int cv_parsed = 0, cv_alloced = 0;

/* Get the next value in the string.  Return it's definition and update the
 * sp pointer to point to the end of the value (plus argument, if any).
 * If there is no next value, the string pointer is set to null.  In any
 * case ap will point to the beginning of the argument or will be a null
 * pointer if there is no argument.
 */

static Cvval
cv_next(Cvdef d, char **sp, char **ap)
{
    Cvval r = NULL;
    char *s = *sp;

    if (!*s) {
        *sp = *ap = NULL;

        return NULL;
    }
    if ((d->hassep && !d->sep) || !d->argsep) {
        char sav, ec, *v = s, *os;

        ec = ((d->hassep && d->sep) ? d->sep : d->argsep);

        do {
            sav = *++s;
            *s = '\0';
            if ((r = cv_quote_get_val(d, v))) {
                *s = sav;

                break;
            }
            *s = sav;
        } while (*s && *s != ec);

        os = s;

        if (d->hassep && d->sep) {
            if ((s = strchr(s, d->sep)))
                *sp = s + 1;
            else
                *sp = NULL;
        } else
            *sp = s;
        if (d->argsep && *os == d->argsep) {
            *ap = os + 1;
            *sp = NULL;
        } else if (r && r->type != CVV_NOARG)
            *ap = os;
        else
            *ap = NULL;

        return r;

    } else if (d->hassep) {
        char *ns = strchr(s, d->sep), *as = 0, *sap, sav = 0;
        int skip = 0;

        if (d->argsep && (as = strchr(s, d->argsep)) && (!ns || as <= ns)) {
            *ap = as + 1;
            ns = strchr(as + 1, d->sep);
            skip = 1;
            sap = as;
        } else {
            *ap = NULL;
            sap = ns;
        }
        if (sap) {
            sav = *sap;
            *sap = '\0';
        }
        if ((!(r = cv_quote_get_val(d, s)) || r->type == CVV_NOARG) && skip)
            ns = as;

        if (sap)
            *sap = sav;

        *sp = ((!ns || (ns == as && r && r->type != CVV_NOARG)) ? NULL : ns + 1);

        return r;
    } else {
        char *as = strchr(s, d->argsep), *sap, sav = 0;

        *sp = NULL;

        if (as) {
            *ap = as + 1;
            sap = as;
            sav = *as;
            *sap = '\0';
        } else
            *ap = sap = NULL;

        r = cv_quote_get_val(d, s);

        if (sap)
            *sap = sav;

        return r;
    }
}

/* Parse the current word. */

static void
cv_parse_word(Cvdef d)
{
    Cvval val;
    struct cvstate state;
    char *str, *arg = NULL, *pign = compprefix;
    int nosfx = 0;

    if (cv_alloced)
	freelinklist(cv_laststate.vals, freestr);

    for (val = d->vals; val; val = val->next)
	val->active = 1;

    state.d = d;
    state.def = NULL;
    state.val = NULL;
    state.vals = (LinkList) znewlinklist();

    cv_alloced = 1;

    if (d->words && compwords[0]) {
        int i;

        for (i = 1; compwords[i]; i++)
            if (i != compcurrent - 1)
                for (str = compwords[i]; str && *str; ) {
                    if ((val = cv_next(d, &str, &arg))) {
                        zaddlinknode(state.vals, ztrdup(val->name));
                        if (arg) {
                            char sav = '\0';

                            if (str) {
                                sav = str[-1];
                                str[-1] = '\0';
                            }
                            zaddlinknode(state.vals, ztrdup(arg));
                            if (str)
                                str[-1] = sav;
                        } else
                            zaddlinknode(state.vals, ztrdup(""));

                        if (i + 1 < compcurrent)
                            cv_inactive(d, val->xor);
                    }
                }

        val = NULL;
        arg = NULL;
    }
    for (str = compprefix; str && *str; ) {
        if ((val = cv_next(d, &str, &arg))) {
            zaddlinknode(state.vals, ztrdup(val->name));
            if (arg) {
                if (str) {
                    char sav = str[-1];

                    str[-1] = '\0';
                    zaddlinknode(state.vals, ztrdup(arg));
                    str[-1] = sav;
                } else {
                    zaddlinknode(state.vals, tricat(arg, compsuffix, ""));
                    nosfx = 1;
                }
            } else
                zaddlinknode(state.vals, ztrdup(""));

            cv_inactive(d, val->xor);

            if (str)
                pign = str;
            else
                val->active = 1;
        }
    }
    state.val = val;
    if (val && arg && !str)
        state.def = val->arg;

    if (!nosfx && d->hassep) {
        int ign = 0;
        char *more = NULL;

        ignore_prefix(pign - compprefix);

        if (!d->sep && (!val || val->type == CVV_NOARG)) {
            ign = strlen(compsuffix);
            more = compsuffix;
        } else {
            if (d->sep) {
                char *ns = strchr(compsuffix, d->sep), *as;

                if (d->argsep && (as = strchr(compsuffix, d->argsep)) &&
                    (!ns || as <= ns)) {
                    ign = strlen(as);
                } else
                    ign = (ns ? strlen(ns) : 0);

                more = (ns ? ns + 1 : NULL);
            } else if (d->argsep) {
                char *as;

                if ((as = strchr(compsuffix, d->argsep)))
                    ign = strlen(as);
            }
        }
        more = dupstring(more);

        if (ign)
            ignore_suffix(ign);

        while (more && *more) {
            if ((val = cv_next(d, &more, &arg))) {
                zaddlinknode(state.vals, ztrdup(val->name));
                if (arg) {
                    if (more) {
                        char sav = more[-1];

                        more[-1] = '\0';
                        zaddlinknode(state.vals, ztrdup(arg));
                        more[-1] = sav;
                    } else {
                        zaddlinknode(state.vals, tricat(arg, compsuffix, ""));
                        nosfx = 1;
                    }
                } else
                    zaddlinknode(state.vals, ztrdup(""));

                cv_inactive(d, val->xor);
            }
        }
    } else if (arg)
        ignore_prefix(arg - compprefix);
    else
        ignore_prefix(pign - compprefix);

    memcpy(&cv_laststate, &state, sizeof(state));
}

static int
bin_compvalues(char *nam, char **args, UNUSED(Options ops), UNUSED(int func))
{
    int min, max, n;

    if (incompfunc != 1) {
	zwarnnam(nam, "can only be called from completion function");
	return 1;
    }
    if (args[0][0] != '-' || !args[0][1] || args[0][2]) {
	zwarnnam(nam, "invalid argument: %s", args[0]);
	return 1;
    }
    if (args[0][1] != 'i' && !cv_parsed) {
	zwarnnam(nam, "no parsed state");
	return 1;
    }
    switch (args[0][1]) {
    case 'i': min = 2; max = -1; break;
    case 'D': min = 2; max =  2; break;
    case 'C': min = 1; max =  1; break;
    case 'V': min = 3; max =  3; break;
    case 's': min = 1; max =  1; break;
    case 'S': min = 1; max =  1; break;
    case 'd': min = 1; max =  1; break;
    case 'L': min = 3; max =  4; break;
    case 'v': min = 1; max =  1; break;
    default:
	zwarnnam(nam, "invalid option: %s", args[0]);
	return 1;
    }
    n = arrlen(args) - 1;
    if (n < min) {
	zwarnnam(nam, "not enough arguments");
	return 1;
    } else if (max >= 0 && n > max) {
	zwarnnam(nam, "too many arguments");
	return 1;
    }
    switch (args[0][1]) {
    case 'i':
        /* This initialises the internal data structures.  The arguments are
         * just the arguments that were given to _values itself. */
	{
	    Cvdef def = get_cvdef(nam, args + 1);
	    int cvp = cv_parsed;

	    cv_parsed = 0;

	    if (!def)
		return 1;

	    cv_parsed = cvp;
	    cv_parse_word(def);
	    cv_parsed = 1;

	    return 0;
	}

    case 'D':
        /* This returns the description and action to use if we are at
         * a place where some action has to be used at all.  In that case
         * zero is returned and non-zero otherwise. */
	{
	    Caarg arg = cv_laststate.def;

	    if (arg) {
		setsparam(args[1], ztrdup(arg->descr));
		setsparam(args[2], ztrdup(arg->action));

		return 0;
	    }
	    return 1;
	}
    case 'C':
        /* This returns the sub-context (i.e.: the tag) to use when executing
         * an action. */
	{
	    Caarg arg = cv_laststate.def;

	    if (arg) {
		setsparam(args[1], ztrdup(arg->opt));

		return 0;
	    }
	    return 1;
	}
    case 'V':
        /* This is what -O is for comparguments: it returns (in three arrays)
         * the values for values without arguments, with arguments and with
         * optional arguments (so that we can get the auto-suffixes right).
         * As for comparguments, the strings returned are usable for _describe. */
	{
	    LinkList noarg = newlinklist();
	    LinkList arg = newlinklist();
	    LinkList opt = newlinklist(), l;
	    Cvval p;
	    char *str;

	    for (p = cv_laststate.d->vals; p; p = p->next) {
		if (p->active) {
		    switch (p->type) {
		    case CVV_NOARG: l = noarg; break;
		    case CVV_ARG:   l = arg;   break;
		    default:        l = opt;   break;
		    }
		    if (p->descr) {
			int len = strlen(p->name) + strlen(p->descr) + 2;

			str = (char *) zhalloc(len);
			strcpy(str, p->name);
			strcat(str, ":");
			strcat(str, p->descr);
		    } else
			str = p->name;
		    addlinknode(l, str);
		}
	    }
	    set_list_array(args[1], noarg);
	    set_list_array(args[2], arg);
	    set_list_array(args[3], opt);

	    return 0;
	}
    case 's':
        /* This returns the value separator, if any, and sets the return
         * value to say if there is such a separator. */
	if (cv_laststate.d->hassep) {
	    char tmp[2];

	    tmp[0] = cv_laststate.d->sep;
	    tmp[1] = '\0';
	    setsparam(args[1], ztrdup(tmp));

	    return 0;
	}
	return 1;
    case 'S':
        /* Like -s, but for the separator between values and their arguments. */
	{
	    char tmp[2];

	    tmp[0] = cv_laststate.d->argsep;
	    tmp[1] = '\0';
	    setsparam(args[1], ztrdup(tmp));
	}
	return 0;
    case 'd':
        /* This returns the description string (first argument to _values)
         * which is passed down to _describe. */
	setsparam(args[1], ztrdup(cv_laststate.d->descr));
	return 0;
    case 'L':
        /* Almost the same as for comparguments.  This gets a value name
         * and returns the description and action of its first argument, if
         * any.  The rest (prefix matching) is in _values.  Return non-zero
         * if there is no such option. */
	{
	    Cvval val = cv_get_val(cv_laststate.d, args[1]);

	    if (val && val->arg) {
		setsparam(args[2], ztrdup(val->arg->descr));
		setsparam(args[3], ztrdup(val->arg->action));

		if (args[4])
		    setsparam(args[4], ztrdup(val->name));

		return 0;
	    }
	    return 1;
	}
    case 'v':
        /* Again, as for comparguments.  This returns the values and their
         * arguments as an array which will be stored in val_args in _values. */
	if (cv_laststate.vals) {
	    char **ret;

	    ret = zlinklist2array(cv_laststate.vals);
	    sethparam(args[1], ret);

	    return 0;
	}
	return 1;
    }
    return 1;
}

static char *
comp_quote(char *str, int prefix)
{
    int x;
    char *ret;

    if ((x = (prefix && *str == '=')))
	*str = 'x';

    ret = quotestring(str, *compqstack);

    if (x)
	*str = *ret = '=';

    return ret;
}

static int
bin_compquote(char *nam, char **args, Options ops, UNUSED(int func))
{
    char *name;
    struct value vbuf;
    Value v;

    if (incompfunc != 1) {
	zwarnnam(nam, "can only be called from completion function");
	return 1;
    }
    /* Anything to do? */

    if (!compqstack || !*compqstack)
	return 0;

    /* For all parameters given... */

    while ((name = *args++)) {
	name = dupstring(name);
	queue_signals();
	if ((v = getvalue(&vbuf, &name, 0))) {
	    switch (PM_TYPE(v->pm->node.flags)) {
	    case PM_SCALAR:
		setstrvalue(v, ztrdup(comp_quote(getstrvalue(v), 
						 OPT_ISSET(ops,'p'))));
		break;
	    case PM_ARRAY:
		{
		    char **val = v->pm->gsu.a->getfn(v->pm);
		    char **new = (char **) zalloc((arrlen(val) + 1) *
						  sizeof(char *));
		    char **p = new;

		    for (; *val; val++, p++)
			*p = ztrdup(comp_quote(*val, OPT_ISSET(ops,'p')));
		    *p = NULL;

		    setarrvalue(v, new);
		}
		break;
	    default:
		zwarnnam(nam, "invalid parameter type: %s", args[-1]);
	    }
	} else
	    zwarnnam(nam, "unknown parameter: %s", args[-1]);
	unqueue_signals();
    }
    return 0;
}

/* Tags stuff. */

typedef struct ctags *Ctags;
typedef struct ctset *Ctset;

/* A bunch of tag sets. */

struct ctags {
    char **all;			/* all tags offered */
    char *context;		/* the current context */
    int init;			/* not yet used */
    Ctset sets;			/* the tag sets */
};

/* A tag set. */

struct ctset {
    Ctset next;
    char **tags;		/* the tags */
    char *tag;			/* last tag checked for -A */
    char **ptr;			/* ptr into tags for -A */
};

/* Array of tag-set infos. Index is the locallevel. */

#define MAX_TAGS 256
static Ctags comptags[MAX_TAGS];

/* locallevel at last comptags -i */

static int lasttaglevel;

static void
freectset(Ctset s)
{
    Ctset n;

    while (s) {
	n = s->next;

	if (s->tags)
	    freearray(s->tags);
	zsfree(s->tag);
	zfree(s, sizeof(*s));

	s = n;
    }
}

static void
freectags(Ctags t)
{
    if (t) {
	if (t->all)
	    freearray(t->all);
	zsfree(t->context);
	freectset(t->sets);
	zfree(t, sizeof(*t));
    }
}

/* Set the tags for the current local level. */

static void
settags(int level, char **tags)
{
    Ctags t;

    if (comptags[level])
	freectags(comptags[level]);

    comptags[level] = t = (Ctags) zalloc(sizeof(*t));

    t->all = zarrdup(tags + 1);
    t->context = ztrdup(*tags);
    t->sets = NULL;
    t->init = 1;
}

/* Check if an array contains a string. */

/**/
static int
arrcontains(char **a, char *s, int colon)
{
    char *p, *q;

    while (*a) {
	if (colon) {
	    for (p = s, q = *a++; *p && *q && *p != ':' && *q != ':'; p++, q++)
		if (*p != *q)
		    break;
	    if ((!*p || *p == ':') && (!*q || *q == ':'))
		return 1;
	} else if (!strcmp(*a++, s))
	    return 1;
    }
    return 0;
}

static int
bin_comptags(char *nam, char **args, UNUSED(Options ops), UNUSED(int func))
{
    int min, max, n, level;

    if (incompfunc != 1) {
	zwarnnam(nam, "can only be called from completion function");
	return 1;
    }
    if (args[0][0] != '-' || !args[0][1] ||
	(args[0][2] && (args[0][2] != '-' || args[0][3]))) {
	zwarnnam(nam, "invalid argument: %s", args[0]);
	return 1;
    }
    level = locallevel - (args[0][2] ? 1 : 0);
    if (level >= MAX_TAGS) {
	zwarnnam(nam, "nesting level too deep");
	return 1;
    }
    if (args[0][1] != 'i' && args[0][1] != 'I' && !comptags[level]) {
	zwarnnam(nam, "no tags registered");
	return 1;
    }
    switch (args[0][1]) {
    case 'i': min = 2; max = -1; break;
    case 'C': min = 1; max =  1; break;
    case 'T': min = 0; max =  0; break;
    case 'N': min = 0; max =  0; break;
    case 'R': min = 1; max =  1; break;
    case 'S': min = 1; max =  1; break;
    case 'A': min = 2; max =  3; break;
    default:
	zwarnnam(nam, "invalid option: %s", args[0]);
	return 1;
    }
    n = arrlen(args) - 1;
    if (n < min) {
	zwarnnam(nam, "not enough arguments");
	return 1;
    } else if (max >= 0 && n > max) {
	zwarnnam(nam, "too many arguments");
	return 1;
    }
    switch (args[0][1]) {
    case 'i':
	settags(level, args + 1);
	lasttaglevel = level;
	break;
    case 'C':
	setsparam(args[1], ztrdup(comptags[level]->context));
	break;
    case 'T':
	return !comptags[level]->sets;
    case 'N':
	{
	    Ctset s;

	    if (comptags[level]->init)
		comptags[level]->init = 0;
	    else if ((s = comptags[level]->sets)) {
		comptags[level]->sets = s->next;
		s->next = NULL;
		freectset(s);
	    }
	    return !comptags[level]->sets;
	}
    case 'R':
	{
	    Ctset s;

	    return !((s = comptags[level]->sets) &&
		     arrcontains(s->tags, args[1], 1));
	}
    case 'A':
	{
	    Ctset s;

	    if (comptags[level] && (s = comptags[level]->sets)) {
		char **q, *v = NULL;
		int l = strlen(args[1]);

		if (!s->tag || strcmp(s->tag, args[1])) {
		    zsfree(s->tag);
		    s->tag = ztrdup(args[1]);
		    s->ptr = s->tags;
		}
		for (q = s->ptr; *q; q++) {
		    if (strpfx(args[1], *q)) {
			if (!(*q)[l]) {
			    v = *q;
			    break;
			} else if ((*q)[l] == ':') {
			    v = (*q) + l + 1;
			    break;
			}
		    }
		}
		if (!v) {
		    zsfree(s->tag);
		    s->tag = NULL;
		    return 1;
		}
		s->ptr = q + 1;
		setsparam(args[2], ztrdup(*v == '-' ? dyncat(args[1], v) : v));
		if (args[3]) {
		    char *r = dupstring(*q), *p;

		    for (p = r + (v - *q); *p && *p != ':'; p++);
		    *p = '\0';

		    setsparam(args[3], ztrdup(r));
		}
		return 0;
	    }
	    return 1;
	}
    case 'S':
	if (comptags[level]->sets) {
	    char **ret;

	    ret = zarrdup(comptags[level]->sets->tags);
	    setaparam(args[1], ret);
	} else
	    return 1;

	break;
    }
    return 0;
}

static int
bin_comptry(char *nam, char **args, UNUSED(Options ops), UNUSED(int func))
{
    if (incompfunc != 1) {
	zwarnnam(nam, "can only be called from completion function");
	return 1;
    }
    if (!lasttaglevel || !comptags[lasttaglevel]) {
	zwarnnam(nam, "no tags registered");
	return 1;
    }
    if (*args) {
	if (!strcmp(*args, "-m")) {
	    char *s, *p, *q, *c, **all = comptags[lasttaglevel]->all;
	    LinkList list = newlinklist();
	    int num = 0;
	    Ctset set;

	    while ((s = *++args)) {
		while (*s) {
		    while (*s && iblank(*s))
			s++;
		    for (p = q = s, c = NULL; *s && !inblank(*s); s++) {
			if (!c && *s == ':')
			    c = p;
			if (*s == '\\' && s[1])
			    s++;
			*p++ = *s;
		    }
		    if (*s)
			s++;
		    *p = '\0';
		    if (*q) {
			char *qq, *qqq;

			queue_signals();

			if (c)
			    *c = '\0';

			qqq = qq = dupstring(q);
			while (*qqq) {
			    if (*qqq == '\\' && qqq[1])
				qqq++;
			    else if (*qqq == '{')
				*qqq = Inbrace;
			    else if (*qqq == '}')
				*qqq = Outbrace;
			    else if (*qqq == ',')
				*qqq = Comma;
			    qqq++;
			}
			tokenize(qq);
			if (haswilds(qq) || hasbraces(qq)) {
			    Patprog prog;
			    LinkNode bnode, node;
			    LinkList blist = newlinklist();

			    addlinknode(blist, qq);
			    for (bnode = firstnode(blist); bnode; incnode(bnode))
				while (hasbraces(getdata(bnode)))
				    xpandbraces(blist, &bnode);

			    for (bnode = firstnode(blist); bnode; incnode(bnode)) {
				qq = (char *) getdata(bnode);
				if ((prog = patcompile(qq, PAT_STATIC, NULL))) {
				    char **a, *n;
				    int l = (c ? strlen(c + 1) + 2 : 1), al;

				    for (a = all; *a; a++) {
					for (node = firstnode(list); node;
					     incnode(node)) {
					    char *as, *ls;

					    for (as = *a, ls = (char *) getdata(node);
						 *as && *ls && *ls != ':'; as++, ls++)
						if (*as != *ls)
						    break;
					    if (!*as && (!*ls || *ls == ':'))
						break;
					}
					if (node)
					    continue;
					if (pattry(prog, *a)) {
					    n = (char *) zhalloc((al = strlen(*a)) + l);
					    strcpy(n, *a);
					    if (c) {
						n[al] = ':';
						strcpy(n + al + 1, c + 1);
					    }
					    addlinknode(list, n);
					    num++;
					}
				    }
				}
			    }
			} else if (arrcontains(all, q, 0)) {
			    for (set = comptags[lasttaglevel]->sets; set;
				 set = set->next)
				if (arrcontains(set->tags, q, 0))
				    break;
			    if (!set) {
				addlinknode(list, q);
				num++;
			    }
			}
			if (c)
			    *c = ':';

			unqueue_signals();
		    }
		}
		if (num) {
		    Ctset l;

		    set = (Ctset) zalloc(sizeof(*set));

		    set->tags = zlinklist2array(list);
		    set->next = NULL;
		    set->ptr = NULL;
		    set->tag = NULL;

		    if ((l = comptags[lasttaglevel]->sets)) {
			while (l->next)
			    l = l->next;

			l->next = set;
		    } else
			comptags[lasttaglevel]->sets = set;
		}
	    }
	} else {
	    char **p, **q, **all;
	    int sep = 0;

	    if ((sep = !strcmp(*args, "-s")))
		args++;

	    for (p = q = args, all = comptags[lasttaglevel]->all; *p; p++)
		if (arrcontains(all, *p, 1)) {
		    Ctset s;

		    for (s = comptags[lasttaglevel]->sets; s; s = s->next)
			if (arrcontains(s->tags, *p, 0))
			    break;

		    if (!s)
			*q++ = *p;
		}
	    *q = NULL;

	    if (*args) {
		char *dummy[2];

		do {
		    Ctset s = (Ctset) zalloc(sizeof(*s)), l;

		    if (sep) {
			dummy[0] = *args++;
			dummy[1] = NULL;
			s->tags = zarrdup(dummy);
		    } else
			s->tags = zarrdup(args);
		    s->next = NULL;
		    s->ptr = NULL;
		    s->tag = NULL;

		    if ((l = comptags[lasttaglevel]->sets)) {
			while (l->next)
			    l = l->next;

			l->next = s;
		    } else
			comptags[lasttaglevel]->sets = s;
		} while (sep && *args);
	    }
	}
    }
    return 0;
}

#define PATH_MAX2 (PATH_MAX * 2)

/*
 * Return a list of files we should accept exactly, without
 * trying pattern matching.
 *
 * This is based on the accept-exact style, which may be
 * an array so is passed in via "accept".  The trial files
 * are input in "names".  "skipped" is passed down straight
 * from the file completion function:  it's got something to
 * do with other components in the path but it's hard to work out
 * quite what.
 *
 * There is one extra trick here for Cygwin.  Regardless of the style,
 * if the file ends in a colon it has to be a drive or a special device
 * file and we always accept it exactly because treating it as a pattern
 * won't work.
 */
static LinkList
cfp_test_exact(LinkList names, char **accept, char *skipped)
{
    char buf[PATH_MAX2 + 1], *suf, *p;
    int l, sl, found = 0;
    struct stat st;
    LinkNode node;
    LinkList ret = newlinklist(), alist = NULL;
#ifdef __CYGWIN__
    int accept_off = 0;
#endif

    /*
     * Don't do this unless completion has provided either a
     * prefix or suffix from the command line.
     */
    if (!(compprefix && *compprefix) && !(compsuffix && *compsuffix))
	return NULL;

    /*
     * See if accept-exact is off, implicitly or explicitly.
     */
    if (!accept || !*accept ||
	((!strcmp(*accept, "false") || !strcmp(*accept, "no") ||
	  !strcmp(*accept, "off") || !strcmp(*accept, "0")) && !accept[1])) {
#ifdef __CYGWIN__
	accept_off = 1;
#else
	/* If not Cygwin, nothing to do here. */
	return NULL;
#endif
    }

    /*
     * See if the style is something other than just a boolean.
     */
    if (
#ifdef __CYGWIN__
	!accept_off &&
#endif
	(accept[1] ||
	 (strcmp(*accept, "true") && strcmp(*accept, "yes") &&
	  strcmp(*accept, "on") && strcmp(*accept, "1")))) {
	Patprog prog;

	alist = newlinklist();

	for (; (p = *accept); accept++) {
	    if (*p == '*' && !p[1]) {
		alist = NULL;
		break;
	    }
	    tokenize(p = dupstring(p));
	    if ((prog = patcompile(p, 0, NULL)))
		addlinknode(alist, prog);
	}
    }
    /*
     * Assemble the bits other than the set of file names:
     * the other components, and the prefix and suffix.
     */
    sl = strlen(skipped) + (compprefix ? strlen(compprefix) : 0) +
	(compsuffix ? strlen(compsuffix) : 0);

    if (sl > PATH_MAX2)
	return NULL;

    suf = dyncat(skipped, rembslash(dyncat(compprefix ? compprefix : "",
		                           compsuffix ? compsuffix : "")));

    for (node = firstnode(names); node; incnode(node)) {
	l = strlen(p = (char *) getdata(node));
	if (l + sl < PATH_MAX2) {
#ifdef __CYGWIN__
	    char *testbuf;
#define TESTBUF testbuf
#else
#define TESTBUF buf
#endif
	    strcpy(buf, p);
	    strcpy(buf + l, suf);
#ifdef __CYGWIN__
	    if (accept_off) {
		int sl = strlen(buf);
		/*
		 * If accept-exact is not set, accept this only if
		 * it looks like a special file such as a drive.
		 * We still test if it exists.
		 */
		if (!sl || strchr(buf, '/') || buf[sl-1] != ':')
		    continue;
		if (sl == 2) {
		    /*
		     * Recent versions of Cygwin only recognise "c:/",
		     * but not "c:", as special directories.  So
		     * we have to append the slash for the purpose of
		     * the test.
		     */
		    testbuf = zhalloc(sl + 2);
		    strcpy(testbuf, buf);
		    testbuf[sl] = '/';
		    testbuf[sl+1] = '\0';
		} else {
		    /* Don't do this with stuff like PRN: */
		    testbuf = buf;
		}
	    } else {
		testbuf = buf;
	    }
#endif
	    if (!ztat(TESTBUF, &st, 0)) {
		/*
		 * File exists; if accept-exact contained non-boolean
		 * values it must match those, too.
		 */
		if (alist) {
		    LinkNode anode;

		    for (anode = firstnode(alist); anode; incnode(anode))
			if (pattry((Patprog) getdata(anode), buf))
			    break;

		    if (!anode)
			continue;
		}
		found = 1;
		addlinknode(ret, dupstring(buf));
	    }
	}
    }
    return (found ? ret : NULL);
}


/*
 * This code constructs (from heap) and returns a string that
 * corresponds to a series of matches; when compiled as a pattern, at
 * each position it matches either the character from the string "add"
 * or the corresponding single-character match from the set of matchers.
 * To take a simple case, if add is "a" and the single matcher for the
 * character position matches "[0-9]", the pattern returned is "[0-9a]".
 * We take account of equivalences between the word and line, too.
 *
 * As there are virtually no comments in this file, I don't really
 * know why we're doing this, but it's to do with a matcher which
 * is passed as an argument to the utility compfiles -p/-P.
 */
static char *
cfp_matcher_range(Cmatcher *ms, char *add)
{
    Cmatcher *mp, m;
    int len = 0, mt;
    char *ret = NULL, *p = NULL, *adds = add;

    /*
     * Do this twice:  once to work out the length of the
     * string in len, the second time to build it in ret.
     * This is probably worthwhile because otherwise memory
     * management is difficult.
     */
    for (;;) {
	MB_METACHARINIT();
	for (mp = ms; *add; ) {
	    convchar_t addc;
	    int addlen;

	    addlen = MB_METACHARLENCONV(add, &addc);
#ifdef MULTIBYTE_SUPPORT
	    if (addc == WEOF)
		addc = (wchar_t)(*add == Meta ? add[1] ^ 32 : *add);
#endif

	    if (!(m = *mp)) {
		/*
		 * No matcher, so just match the character
		 * itself.
		 *
		 * TODO: surely this needs quoting if it's a
		 * metacharacter?
		 */
		if (ret) {
		    memcpy(p, add, addlen);
		    p += addlen;
		} else
		    len += addlen;
	    } else if (m->flags & CMF_RIGHT) {
		/*
		 * Right-anchored:  match anything followed
		 * by the character itself.
		 */
		if (ret) {
		    *p++ = '*';
		    /* TODO: quote again? */
		    memcpy(p, add, addlen);
		    p += addlen;
		} else
		    len += addlen + 1;
	    } else {
		/* The usual set of matcher possibilities. */
		convchar_t ind;
		if (m->line->tp == CPAT_EQUIV &&
		    m->word->tp == CPAT_EQUIV) {
		    /*
		     * Genuine equivalence.  Add the character to match
		     * and the equivalent character from the word
		     * pattern.
		     *
		     * TODO: we could be more careful here with special
		     * cases as we are in the basic character class
		     * code below.
		     */
		    if (ret) {
			*p++ = '[';
			memcpy(p, add, addlen);
			p += addlen;
		    } else
			len += addlen + 1;
		    if (PATMATCHRANGE(m->line->u.str, addc, &ind, &mt)) {
			/*
			 * Find the equivalent match for ind in the
			 * word pattern.
			 */
			if ((ind = pattern_match_equivalence
			     (m->word, ind, mt, addc)) != CHR_INVALID) {
			    if (ret) {
				if (imeta(ind)) {
				    *p++ = Meta;
				    *p++ = ind ^ 32;
				} else
				    *p++ = ind;
			    } else
				len += imeta(ind) ? 2 : 1;
			}
		    }
		    if (ret)
			*p++ = ']';
		    else
			len++;
		} else {
		    int newlen, addadd;

		    switch (m->word->tp) {
		    case CPAT_NCLASS:
			/*
			 * TODO: the old logic implies that we need to
			 * match *add, i.e. it should be deleted from
			 * the set of character's we're not allowed to
			 * match.  That's too much like hard work for
			 * now.  Indeed, in general it's impossible
			 * without trickery.  Consider *add == 'A',
			 * range == "[^[:upper:]]": we would have to
			 * resort to something like "(A|[^[:upper:]])";
			 * and in an expression like that *add may or
			 * may not need backslashing.  So we're deep
			 * into see-if-we-can-get-away-without
			 * territory.
			 */
			if (ret) {
			    *p++ = '[';
			    *p++ = '^';
			} else
			    len += 2;
			/*
			 * Convert the compiled range string back
			 * to an ordinary string.
			 */
			newlen =
			    pattern_range_to_string(m->word->u.str, p);
			DPUTS(!newlen, "empty character range");
			if (ret) {
			    p += newlen;
			    *p++ = ']';
			} else
			    len += newlen + 1;
			break;
			    
		    case CPAT_CCLASS:
			/*
			 * If there is an equivalence only on one
			 * side it's not equivalent to anything.
			 * Treat it as an ordinary character class.
			 */ 
		    case CPAT_EQUIV:
		    case CPAT_CHAR:
			if (ret)
			    *p++ = '[';
			else
			    len++;
			/*
			 * We needed to add *add specially only if
			 * it is not covered by the range.  This
			 * is necessary for correct syntax---consider
			 * if *add is ] and ] is also the first
			 * character in the range.
			 */
			addadd = !pattern_match1(m->word, addc, &mt);
			if (addadd && *add == ']') {
			    if (ret)
				*p++ = *add;
			    else
				len++;
			}
			if (m->word->tp == CPAT_CHAR) {
			    /*
			     * The matcher just matches a single
			     * character, but we need to be able
			     * to match *add, too, hence we do
			     * this as a [...].
			     */
			    if (ret) {
				if (imeta(m->word->u.chr)) {
				    *p++ = Meta;
				    *p++ = m->word->u.chr ^ 32;
				} else
				    *p++ = m->word->u.chr;
			    } else
				len += imeta(m->word->u.chr) ? 2 : 1;
			} else {
			    /*
			     * Convert the compiled range string back
			     * to an ordinary string.
			     */
			    newlen =
				pattern_range_to_string(m->word->u.str, p);
			    DPUTS(!newlen, "empty character range");
			    if (ret)
				p += newlen;
			    else
				len += newlen;
			}
			if (addadd && *add != ']') {
			    if (ret) {
				memcpy(p, add, addlen);
				p += addlen;
			    } else
				len += addlen;
			}
			if (ret)
			    *p++ = ']';
			else
			    len++;
			break;

		    case CPAT_ANY:
			if (ret)
			    *p++ = '?';
			else
			    len++;
			break;
		    }
		}
	    }
	    add += addlen;
	    mp++;
	}
	if (ret) {
	    *p = '\0';
	    return ret;
	}
	p = ret = zhalloc(len + 1);
	add = adds;
    }
}


static char *
cfp_matcher_pats(char *matcher, char *add)
{
    Cmatcher m = parse_cmatcher(NULL, matcher);

    if (m && m != pcm_err) {
	char *tmp;
	int al = strlen(add), zl = ztrlen(add), tl, cl;
	VARARR(Cmatcher, ms, zl);	/* One Cmatcher per character */
	Cmatcher *mp;
	Cpattern stopp;
	int stopl = 0;

	/* zl >= (number of wide characters) is guaranteed */
	memset(ms, 0, zl * sizeof(Cmatcher));

	for (; m && *add; m = m->next) {
	    stopp = NULL;
	    if (!(m->flags & (CMF_LEFT|CMF_RIGHT))) {
		if (m->llen == 1 && m->wlen == 1) {
		    /*
		     * In this loop and similar loops below we step
		     * through tmp one (possibly wide) character at a
		     * time.  pattern_match() compares only the first
		     * character using unmeta_one() so keep in step.
		     */
		    for (tmp = add, tl = al, mp = ms; tl; ) {
			if (pattern_match(m->line, tmp, NULL, NULL)) {
			    if (*mp) {
				*tmp = '\0';
				al = tmp - add;
				break;
			    } else
				*mp = m;
			}
			(void) unmeta_one(tmp, &cl);
			tl -= cl;
			tmp += cl;
			mp++;
		    }
		} else {
		    stopp = m->line;
		    stopl = m->llen;
		}
	    } else if (m->flags & CMF_RIGHT) {
		if (m->wlen < 0 && !m->llen && m->ralen == 1) {
		    for (tmp = add, tl = al, mp = ms; tl; ) {
			if (pattern_match(m->right, tmp, NULL, NULL)) {
			    if (*mp || (tmp == add && *tmp == '.')) {
				*tmp = '\0';
				al = tmp - add;
				break;
			    } else
				*mp = m;
			}
			(void) unmeta_one(tmp, &cl);
			tl -= cl;
			tmp += cl;
			mp++;
		    }
		} else if (m->llen) {
		    stopp = m->line;
		    stopl = m->llen;
		} else {
		    stopp = m->right;
		    stopl = m->ralen;
		}
	    } else {
		if (!m->lalen)
		    return "";

		stopp = m->left;
		stopl = m->lalen;
	    }
	    if (stopp)
		for (tmp = add, tl = al; tl >= stopl; ) {
		    if (pattern_match(stopp, tmp, NULL, NULL)) {
			*tmp = '\0';
			al = tmp - add;
			break;
		    }
		    (void) unmeta_one(tmp, &cl);
		    tl -= cl;
		    tmp += cl;
		}
	}
	if (*add)
	    return cfp_matcher_range(ms, add);
    }
    return add;
}

/*
 * ### This function call is skipped by _approximate, so "opt" probably means "optimize".
 */

static void
cfp_opt_pats(char **pats, char *matcher)
{
    char *add, **p, *q, *t, *s;

    if (!compprefix || !*compprefix)
	return;

    if (comppatmatch && *comppatmatch) {
	tokenize(t = rembslash(dyncat(compprefix, compsuffix)));
	remnulargs(t);
	if (haswilds(t))
	    return;
    }
    add = (char *) zhalloc(strlen(compprefix) * 2 + 1);
    for (s = compprefix, t = add; *s; s++) {
	if (*s != '\\' || !s[1] || s[1] == '*' || s[1] == '?' ||
	    s[1] == '<' || s[1] == '>' || s[1] == '(' || s[1] == ')' ||
	    s[1] == '[' || s[1] == ']' || s[1] == '|' || s[1] == '#' ||
	    s[1] == '^' || s[1] == '~' || s[1] == '=') {
	    if ((s == compprefix || s[-1] != '\\') &&
		(*s == '*' || *s == '?' || *s == '<' || *s == '>' ||
		 *s == '(' || *s == ')' || *s == '[' || *s == ']' ||
		 *s == '|' || *s == '#' || *s == '^' || *s == '~' ||
		 *s == '='))
		*t++ = '\\';
	    *t++ = *s;
	}
    }
    *t = '\0';
    for (p = pats; *add && (q = *p); p++) {
	if (*q) {
	    q = dupstring(q);
	    t = q + strlen(q) - 1;
	    if (*t == ')') {
		for (s = t--; t > q; t--)
		    if (*t == ')' || *t == '|' || *t == '~' || *t == '(')
			break;
		if (t != q && *t == '(')
		    *t = '\0';
	    }
	    for (; *q && *add; q++) {
		if (*q == '\\' && q[1]) {
		    for (s = add, q++; *s && *s != *q; s++);
		    *s = '\0';
		} else if (*q == '<') {
		    for (s = add; *s && !idigit(*s); s++);
		    *s = '\0';
		} else if (*q == '[') {
		    int not;
		    char *x = ++q;

		    if ((not = (*x == '!' || *x == '^')))
			x++;
		    for (; *x; x++) {
			if (x[1] == '-' && x[2]) {
			    char c1 = *x, c2 = x[2];

			    for (s = add; *s && (*x < c1 || *x > c2); s++);
			    *s = '\0';
			} else {
			    for (s = add; *s && *s != *x; s++);
			    *s = '\0';
			}
		    }
		} else if (*q != '?' && *q != '*' && *q != '(' && *q != ')' &&
			   *q != '|' && *q != '~' && *q != '#') {
		    for (s = add; *s && *s != *q; s++);
		    *s = '\0';
		}
	    }
	}
    }
    if (*add) {
	if (*matcher && !(add = cfp_matcher_pats(matcher, add)))
	    return;

	for (p = pats; *p; p++)
	    if (**p == '*')
		*p = dyncat(add, *p);
    }
}

static LinkList
cfp_bld_pats(UNUSED(int dirs), LinkList names, char *skipped, char **pats)
{
    LinkList ret = newlinklist();
    LinkNode node;
    int ol, sl = strlen(skipped), pl, dot;
    char **p, *o, *str;

    dot = (unset(GLOBDOTS) && compprefix && *compprefix == '.');
    for (node = firstnode(names); node; incnode(node)) {
	ol = strlen(o = (char *) getdata(node));
	for (p = pats; *p; p++) {
	    pl = strlen(*p);
	    str = (char *) zhalloc(ol + sl + pl + 1);
	    strcpy(str, o);
	    strcpy(str + ol, skipped);
	    strcpy(str + ol + sl, *p);
	    addlinknode(ret, str);
	    if (dot && **p != '.') {
		str = (char *) zhalloc(ol + sl + pl + 2);
		strcpy(str, o);
		strcpy(str + ol, skipped);
		str[ol + sl] = '.';
		strcpy(str + ol + sl + 1, *p);
		addlinknode(ret, str);
	    }
	}
    }
    return ret;
}

static LinkList
cfp_add_sdirs(LinkList final, LinkList orig, char *skipped,
	      char *sdirs, char **fake)
{
    int add = 0;

    if (*sdirs && (isset(GLOBDOTS) || (compprefix && *compprefix == '.'))) {
	if (!strcmp(sdirs, "yes") || !strcmp(sdirs, "true") ||
	    !strcmp(sdirs, "on") || !strcmp(sdirs, "1"))
	    add = 2;
	else if (!strcmp(sdirs, ".."))
	    add = 1;
    }
    if (add) {
	LinkNode node;
	char *s1 = dyncat(skipped, "..");
	char *s2 = (add == 2 ? dyncat(skipped, ".") : NULL), *m;

	for (node = firstnode(orig); node; incnode(node)) {
	    if ((m = (char *) getdata(node))) {
		addlinknode(final, dyncat(m, s1));
		if (s2)
		    addlinknode(final, dyncat(m, s2));
	    }
	}
    }
    if (fake && *fake) {
	LinkNode node;
	char *m, *f, *p, *t, *a, c;
	int sl = strlen(skipped) + 1;
	struct stat st1, st2;
	Patprog pprog;

	for (; (f = *fake); fake++) {
	    f = dupstring(f);
	    for (p = t = f; *p; p++) {
		if (*p == ':')
		    break;
		else if (*p == '\\' && p[1] == ':') {
		    /*
		     * strip quoted colons here; rely
		     * on tokenization to strip other backslashes
		     */
		    p++;
		}
		*t++ = *p;
	    }
	    if (*p) {
		*t = *p++ = '\0';
		if (!*p)
		    continue;

		queue_signals();	/* Protect PAT_STATIC */

		tokenize(f);
		pprog = patcompile(f, PAT_STATIC, NULL);
		untokenize(f);
		for (node = firstnode(orig); node; incnode(node)) {
		    if ((m = (char *) getdata(node)) &&
			((pprog ? pattry(pprog, m) : !strcmp(f, m)) ||
			 (!stat(f, &st1) && !stat((*m ? m : "."), &st2) &&
			  st1.st_dev == st2.st_dev &&
			  st1.st_ino == st2.st_ino))) {
			while (*p) {
			    while (*p && inblank(*p))
				p++;
			    if (!*p)
				break;
			    for (f = t = p; *p; p++) {
				if (inblank(*p))
				    break;
				else if (*p == '\\' && p[1])
				    p++;
				*t++ = *p;
			    }
			    c = *t;
			    *t = '\0';
			    a = (char *) zhalloc(strlen(m) + sl + strlen(f));
			    strcpy(a, m);
			    strcat(a, skipped);
			    strcat(a, f);
			    addlinknode(final, a);
			    *t = c;
			}
		    }
		}

		unqueue_signals();
	    }
	}
    }
    return final;
}

static LinkList
cf_pats(int dirs, int noopt, LinkList names, char **accept, char *skipped,
	char *matcher, char *sdirs, char **fake, char **pats)
{
    LinkList ret;
    char *dpats[2];

    if ((ret = cfp_test_exact(names, accept, skipped)))
	return cfp_add_sdirs(ret, names, skipped, sdirs, fake);

    if (dirs) {
	dpats[0] = "*(-/)";
	dpats[1] = NULL;
	pats = dpats;
    }
    if (!noopt)
	cfp_opt_pats(pats, matcher);

    return cfp_add_sdirs(cfp_bld_pats(dirs, names, skipped, pats),
			 names, skipped, sdirs, fake);
}

/*
 * This function looks at device/inode pairs to determine if
 * a file is one we should ignore because of its relationship
 * to the current or parent directory.
 *
 * We don't follow symbolic links here, because typically
 * a user will not want an explicit link to the current or parent
 * directory ignored.
 */
static void
cf_ignore(char **names, LinkList ign, char *style, char *path)
{
    int pl = strlen(path), tpar, tpwd, found;
    struct stat nst, est, st;
    char *n, *c, *e;

    tpar = !!strstr(style, "parent");
    if ((tpwd = !!strstr(style, "pwd")) && lstat(pwd, &est))
	tpwd = 0;

    if (!tpar && !tpwd)
	return;

    for (; (n = *names); names++) {
	if (!ztat(n, &nst, 1) && S_ISDIR(nst.st_mode)) {
	    if (tpwd && nst.st_dev == est.st_dev && nst.st_ino == est.st_ino) {
		addlinknode(ign, quotestring(n, QT_BACKSLASH));
		continue;
	    }
	    if (tpar && !strncmp((c = dupstring(n)), path, pl)) {
		found = 0;
		while ((e = strrchr(c, '/')) && e > c + pl) {
		    *e = '\0';
		    if (!ztat(c, &st, 0) &&
			st.st_dev == nst.st_dev && st.st_ino == nst.st_ino) {
			found = 1;
			break;
		    }
		}
		if (found || ((e = strrchr(c, '/')) && e > c + pl &&
			      !ztat(c, &st, 1) && st.st_dev == nst.st_dev &&
			      st.st_ino == nst.st_ino))
		    addlinknode(ign, quotestring(n, QT_BACKSLASH));
	    }
	}
    }
}

static LinkList
cf_remove_other(char **names, char *pre, int *amb)
{
    char *p;

    if ((p = strchr(pre, '/'))) {
	char **n;

	*p = '\0';
	pre = dyncat(pre, "/");
	*p = '/';

	for (n = names; *n; n++)
	    if (strpfx(pre, *n))
		break;

	if (*n) {
	    LinkList ret = newlinklist();

	    for (; *names; names++)
		if (strpfx(pre, *names))
		    addlinknode(ret, dupstring(*names));

	    *amb = 0;

	    return ret;
	} else {
	    if (!(p = *names++))
		*amb = 0;
	    else {
		char *q;

		if ((q = strchr((p = dupstring(p)), '/')))
		    *q = '\0';

                p = dyncat(p, "/");

		for (; *names; names++)
		    if (!strpfx(p, *names)) {
			*amb = 1;
			return NULL;
		    }
	    }
	}
    } else {
	if (!(p = *names++))
	    *amb = 0;
	else
	    for (; *names; names++)
		if (strcmp(p, *names)) {
		    *amb = 1;
		    return NULL;
		}
    }
    return NULL;
}

/*
 * SYNOPSIS:
 *     1. compfiles -p  parnam1 parnam2 skipped matcher sdirs parnam3 varargs [..varargs]
 *     2. compfiles -p- parnam1 parnam2 skipped matcher sdirs parnam3 varargs [..varargs]
 *     3. compfiles -P  parnam1 parnam2 skipped matcher sdirs parnam3 
 *
 *     1. Set parnam1 to an array of patterns....
 *        ${(P)parnam1} is an in/out parameter.
 *     2. Like #1 but without calling cfp_opt_pats().  (This is only used by _approximate.)
 *     3. Like #1 but varargs is implicitly set to  char *varargs[2] = { "*(-/)", NULL };.
 *
 *     parnam2 has to do with the accept-exact style (see cfp_test_exact()).
 */

static int
bin_compfiles(char *nam, char **args, UNUSED(Options ops), UNUSED(int func))
{
    if (incompfunc != 1) {
	zwarnnam(nam, "can only be called from completion function");
	return 1;
    }
    if (**args != '-') {
	zwarnnam(nam, "missing option: %s", *args);
	return 1;
    }
    switch (args[0][1]) {
    case 'p':
    case 'P':
	if (args[0][2] && (args[0][2] != '-' || args[0][3])) {
	    zwarnnam(nam, "invalid option: %s", *args);
	    return 1;
	} else {
	    char **tmp;
	    LinkList l;

	    if (!args[1] || !args[2] || !args[3] || !args[4] || !args[5] ||
		!args[6] || (args[0][1] == 'p' && !args[7])) {
		zwarnnam(nam, "too few arguments");
		return 1;
	    }
	    queue_signals();
<<<<<<< HEAD
	    if (!(tmp = getaparam(args[1]))) {
		unqueue_signals();
=======
	    if (!(tmp = getaparam(args[1], NULL))) {
>>>>>>> f4ab07b4
		zwarnnam(nam, "unknown parameter: %s", args[1]);
		return 0;
	    }
	    for (l = newlinklist(); *tmp; tmp++)
		addlinknode(l, quotestring(*tmp, QT_BACKSLASH_PATTERN));
	    set_list_array(args[1], cf_pats((args[0][1] == 'P'), !!args[0][2],
					    l, getaparam(args[2], NULL), args[3],
					    args[4], args[5],
					    getaparam(args[6], NULL), args + 7));
	    unqueue_signals();
	    return 0;
	}
    case 'i':
	if (args[0][2]) {
	    zwarnnam(nam, "invalid option: %s", *args);
	    return 1;
	} else {
	    char **tmp;
	    LinkList l;

	    if (!args[1] || !args[2] || !args[3] || !args[4]) {
		zwarnnam(nam, "too few arguments");
		return 1;
	    }
	    if (args[5]) {
		zwarnnam(nam, "too many arguments");
		return 1;
	    }
	    queue_signals();
	    tmp = getaparam(args[2], NULL);
	    l = newlinklist();
	    if (tmp)
		for (; *tmp; tmp++)
		    addlinknode(l, *tmp);
	    if (!(tmp = getaparam(args[1], NULL))) {
		unqueue_signals();
		zwarnnam(nam, "unknown parameter: %s", args[1]);
		return 0;
	    }
	    cf_ignore(tmp, l, args[3], args[4]);
	    unqueue_signals();
	    set_list_array(args[2], l);
	    return 0;
	}
    case 'r':
	{
	    char **tmp;
	    LinkList l;
	    int ret = 0;

	    if (!args[1] || !args[2]) {
		zwarnnam(nam, "too few arguments");
		return 1;
	    }
	    if (args[3]) {
		zwarnnam(nam, "too many arguments");
		return 1;
	    }
	    queue_signals();
	    if (!(tmp = getaparam(args[1], NULL))) {
		unqueue_signals();
		zwarnnam(nam, "unknown parameter: %s", args[1]);
		return 0;
	    }
	    if ((l = cf_remove_other(tmp, args[2], &ret)))
		set_list_array(args[1], l);
	    unqueue_signals();
	    return ret;
	}
    }
    zwarnnam(nam, "invalid option: %s", *args);
    return 1;
}

static int
bin_compgroups(char *nam, char **args, UNUSED(Options ops), UNUSED(int func))
{
    Heap oldheap;
    char *n;

    if (incompfunc != 1) {
	zwarnnam(nam, "can only be called from completion function");
	return 1;
    }
    SWITCHHEAPS(oldheap, compheap) {
	while ((n = *args++)) {
	    endcmgroup(NULL);
	    begcmgroup(n, CGF_NOSORT|CGF_UNIQCON);
	    endcmgroup(NULL);
	    begcmgroup(n, CGF_UNIQALL);
	    endcmgroup(NULL);
	    begcmgroup(n, CGF_NOSORT|CGF_UNIQCON);
	    endcmgroup(NULL);
	    begcmgroup(n, CGF_UNIQALL);
	    endcmgroup(NULL);
	    begcmgroup(n, CGF_NOSORT);
	    endcmgroup(NULL);
	    begcmgroup(n, 0);
	}
    } SWITCHBACKHEAPS(oldheap);

    return 0;
}

static struct builtin bintab[] = {
    BUILTIN("comparguments", 0, bin_comparguments, 1, -1, 0, NULL, NULL),
    BUILTIN("compdescribe", 0, bin_compdescribe, 3, -1, 0, NULL, NULL),
    BUILTIN("compfiles", 0, bin_compfiles, 1, -1, 0, NULL, NULL),
    BUILTIN("compgroups", 0, bin_compgroups, 1, -1, 0, NULL, NULL),
    BUILTIN("compquote", 0, bin_compquote, 1, -1, 0, "p", NULL),
    BUILTIN("comptags", 0, bin_comptags, 1, -1, 0, NULL, NULL),
    BUILTIN("comptry", 0, bin_comptry, 0, -1, 0, NULL, NULL),
    BUILTIN("compvalues", 0, bin_compvalues, 1, -1, 0, NULL, NULL)
};

static struct features module_features = {
    bintab, sizeof(bintab)/sizeof(*bintab),
    NULL, 0,
    NULL, 0,
    NULL, 0,
    0
};


/**/
int
setup_(UNUSED(Module m))
{
    memset(cadef_cache, 0, sizeof(cadef_cache));
    memset(cvdef_cache, 0, sizeof(cvdef_cache));

    memset(comptags, 0, sizeof(comptags));

    lasttaglevel = 0;

    return 0;
}

/**/
int
features_(Module m, char ***features)
{
    *features = featuresarray(m, &module_features);
    return 0;
}

/**/
int
enables_(Module m, int **enables)
{
    return handlefeatures(m, &module_features, enables);
}

/**/
int
boot_(UNUSED(Module m))
{
    return 0;
}

/**/
int
cleanup_(Module m)
{
    return setfeatureenables(m, &module_features, NULL);
}

/**/
int
finish_(UNUSED(Module m))
{
    int i;

    for (i = 0; i < MAX_CACACHE; i++)
	freecadef(cadef_cache[i]);
    for (i = 0; i < MAX_CVCACHE; i++)
	freecvdef(cvdef_cache[i]);

    for (i = 0; i < MAX_TAGS; i++)
	freectags(comptags[i]);

    return 0;
}<|MERGE_RESOLUTION|>--- conflicted
+++ resolved
@@ -4929,12 +4929,7 @@
 		return 1;
 	    }
 	    queue_signals();
-<<<<<<< HEAD
-	    if (!(tmp = getaparam(args[1]))) {
-		unqueue_signals();
-=======
 	    if (!(tmp = getaparam(args[1], NULL))) {
->>>>>>> f4ab07b4
 		zwarnnam(nam, "unknown parameter: %s", args[1]);
 		return 0;
 	    }

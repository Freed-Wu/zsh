/*
 * params.c - parameters
 *
 * This file is part of zsh, the Z shell.
 *
 * Copyright (c) 1992-1997 Paul Falstad
 * All rights reserved.
 *
 * Permission is hereby granted, without written agreement and without
 * license or royalty fees, to use, copy, modify, and distribute this
 * software and to distribute modified versions of this software for any
 * purpose, provided that the above copyright notice and the following
 * two paragraphs appear in all copies of this software.
 *
 * In no event shall Paul Falstad or the Zsh Development Group be liable
 * to any party for direct, indirect, special, incidental, or consequential
 * damages arising out of the use of this software and its documentation,
 * even if Paul Falstad and the Zsh Development Group have been advised of
 * the possibility of such damage.
 *
 * Paul Falstad and the Zsh Development Group specifically disclaim any
 * warranties, including, but not limited to, the implied warranties of
 * merchantability and fitness for a particular purpose.  The software
 * provided hereunder is on an "as is" basis, and Paul Falstad and the
 * Zsh Development Group have no obligation to provide maintenance,
 * support, updates, enhancements, or modifications.
 *
 */

#include <assert.h>

#include "zsh.mdh"
#include "params.pro"

#include "version.h"
#ifdef CUSTOM_PATCHLEVEL
#define ZSH_PATCHLEVEL	CUSTOM_PATCHLEVEL
#else
#include "patchlevel.h"

/* If removed from the ChangeLog for some reason */
#ifndef ZSH_PATCHLEVEL
#define ZSH_PATCHLEVEL "unknown"
#endif
#endif

/* what level of localness we are at */
 
/**/
mod_export int locallevel;

/* Variables holding values of special parameters */
 
/**/
mod_export
char **pparams,		/* $argv        */
     **cdpath,		/* $cdpath      */
     **fpath,		/* $fpath       */
     **mailpath,	/* $mailpath    */
     **manpath,		/* $manpath     */
     **psvar,		/* $psvar       */
     **watch,		/* $watch       */
     **zsh_eval_context; /* $zsh_eval_context */
/**/
mod_export
char **path,		/* $path        */
     **fignore;		/* $fignore     */
 
/**/
mod_export
char *argzero,		/* $0           */
     *posixzero,	/* $0           */
     *home,		/* $HOME        */
     *nullcmd,		/* $NULLCMD     */
     *oldpwd,		/* $OLDPWD      */
     *zoptarg,		/* $OPTARG      */
     *prompt,		/* $PROMPT      */
     *prompt2,		/* $PROMPT2     */
     *prompt3,		/* $PROMPT3     */
     *prompt4,		/* $PROMPT4     */
     *readnullcmd,	/* $READNULLCMD */
     *rprompt,		/* $RPROMPT     */
     *rprompt2,		/* $RPROMPT2    */
     *sprompt,		/* $SPROMPT     */
     *wordchars;	/* $WORDCHARS   */
/**/
mod_export
char *ifs,		/* $IFS         */
     *postedit,		/* $POSTEDIT    */
     *term,		/* $TERM        */
     *zsh_terminfo,     /* $TERMINFO    */
     *zsh_terminfodirs, /* $TERMINFO_DIRS */
     *ttystrname,	/* $TTY         */
     *pwd;		/* $PWD         */

/**/
mod_export
zlong lastval,		/* $?           */
     mypid,		/* $$           */
     lastpid,		/* $!           */
     zterm_columns,	/* $COLUMNS     */
     zterm_lines,	/* $LINES       */
     rprompt_indent,	/* $ZLE_RPROMPT_INDENT */
     ppid,		/* $PPID        */
     zsh_subshell;	/* $ZSH_SUBSHELL */
/**/
zlong lineno,		/* $LINENO      */
     zoptind,		/* $OPTIND      */
     shlvl;		/* $SHLVL       */

/* $histchars */
 
/**/
mod_export unsigned char bangchar;
/**/
unsigned char hatchar, hashchar;

/**/
unsigned char keyboardhackchar = '\0';
 
/* $SECONDS = now.tv_sec - shtimer.tv_sec
 *          + (now.tv_usec - shtimer.tv_usec) / 1000000.0
 * (rounded to an integer if the parameter is not set to float) */
 
/**/
struct timeval shtimer;
 
/* 0 if this $TERM setup is usable, otherwise it contains TERM_* flags */

/**/
mod_export int termflags;

/* Forward declaration */

static void
rprompt_indent_unsetfn(Param pm, int exp);

/* Standard methods for get/set/unset pointers in parameters */

/**/
mod_export const struct gsu_scalar stdscalar_gsu =
{ strgetfn, strsetfn, stdunsetfn };
/**/
mod_export const struct gsu_scalar varscalar_gsu =
{ strvargetfn, strvarsetfn, stdunsetfn };
/**/
mod_export const struct gsu_scalar nullsetscalar_gsu =
{ strgetfn, nullstrsetfn, NULL };

/**/
mod_export const struct gsu_integer stdinteger_gsu =
{ intgetfn, intsetfn, stdunsetfn };
/**/
mod_export const struct gsu_integer varinteger_gsu =
{ intvargetfn, intvarsetfn, stdunsetfn };
/**/
mod_export const struct gsu_integer nullsetinteger_gsu =
{ intgetfn, NULL, NULL };

/**/
mod_export const struct gsu_float stdfloat_gsu =
{ floatgetfn, floatsetfn, stdunsetfn };

/**/
mod_export const struct gsu_array stdarray_gsu =
{ arrgetfn, arrsetfn, stdunsetfn };
/**/
mod_export const struct gsu_array vararray_gsu =
{ arrvargetfn, arrvarsetfn, stdunsetfn };

/**/
mod_export const struct gsu_hash stdhash_gsu =
{ hashgetfn, hashsetfn, stdunsetfn };
/**/
mod_export const struct gsu_hash nullsethash_gsu =
{ hashgetfn, nullsethashfn, nullunsetfn };


/* Non standard methods (not exported) */
static const struct gsu_integer pound_gsu =
{ poundgetfn, nullintsetfn, stdunsetfn };
static const struct gsu_integer errno_gsu =
{ errnogetfn, errnosetfn, stdunsetfn };
static const struct gsu_integer gid_gsu =
{ gidgetfn, gidsetfn, stdunsetfn };
static const struct gsu_integer egid_gsu =
{ egidgetfn, egidsetfn, stdunsetfn };
static const struct gsu_integer histsize_gsu =
{ histsizegetfn, histsizesetfn, stdunsetfn };
static const struct gsu_integer random_gsu =
{ randomgetfn, randomsetfn, stdunsetfn };
static const struct gsu_integer savehist_gsu =
{ savehistsizegetfn, savehistsizesetfn, stdunsetfn };
static const struct gsu_integer intseconds_gsu =
{ intsecondsgetfn, intsecondssetfn, stdunsetfn };
static const struct gsu_float floatseconds_gsu =
{ floatsecondsgetfn, floatsecondssetfn, stdunsetfn };
static const struct gsu_integer uid_gsu =
{ uidgetfn, uidsetfn, stdunsetfn };
static const struct gsu_integer euid_gsu =
{ euidgetfn, euidsetfn, stdunsetfn };
static const struct gsu_integer ttyidle_gsu =
{ ttyidlegetfn, nullintsetfn, stdunsetfn };

static const struct gsu_scalar argzero_gsu =
{ argzerogetfn, argzerosetfn, nullunsetfn };
static const struct gsu_scalar username_gsu =
{ usernamegetfn, usernamesetfn, stdunsetfn };
static const struct gsu_scalar dash_gsu =
{ dashgetfn, nullstrsetfn, stdunsetfn };
static const struct gsu_scalar histchars_gsu =
{ histcharsgetfn, histcharssetfn, stdunsetfn };
static const struct gsu_scalar home_gsu =
{ homegetfn, homesetfn, stdunsetfn };
static const struct gsu_scalar term_gsu =
{ termgetfn, termsetfn, stdunsetfn };
static const struct gsu_scalar terminfo_gsu =
{ terminfogetfn, terminfosetfn, stdunsetfn };
static const struct gsu_scalar terminfodirs_gsu =
{ terminfodirsgetfn, terminfodirssetfn, stdunsetfn };
static const struct gsu_scalar wordchars_gsu =
{ wordcharsgetfn, wordcharssetfn, stdunsetfn };
static const struct gsu_scalar ifs_gsu =
{ ifsgetfn, ifssetfn, stdunsetfn };
static const struct gsu_scalar underscore_gsu =
{ underscoregetfn, nullstrsetfn, stdunsetfn };
static const struct gsu_scalar keyboard_hack_gsu =
{ keyboardhackgetfn, keyboardhacksetfn, stdunsetfn };
#ifdef USE_LOCALE
static const struct gsu_scalar lc_blah_gsu =
{ strgetfn, lcsetfn, stdunsetfn };
static const struct gsu_scalar lang_gsu =
{ strgetfn, langsetfn, stdunsetfn };
static const struct gsu_scalar lc_all_gsu =
{ strgetfn, lc_allsetfn, stdunsetfn };
#endif

static const struct gsu_integer varint_readonly_gsu =
{ intvargetfn, nullintsetfn, stdunsetfn };
static const struct gsu_integer zlevar_gsu =
{ intvargetfn, zlevarsetfn, stdunsetfn };

static const struct gsu_scalar colonarr_gsu =
{ colonarrgetfn, colonarrsetfn, stdunsetfn };

static const struct gsu_integer argc_gsu =
{ poundgetfn, nullintsetfn, stdunsetfn };
static const struct gsu_array pipestatus_gsu =
{ pipestatgetfn, pipestatsetfn, stdunsetfn };

static const struct gsu_integer rprompt_indent_gsu =
{ intvargetfn, zlevarsetfn, rprompt_indent_unsetfn };

/* Nodes for special parameters for parameter hash table */

#ifdef HAVE_UNION_INIT
# define BR(X) {X}
typedef struct param initparam;
#else
# define BR(X) X
typedef struct iparam {
    struct hashnode *next;
    char *nam;			/* hash data                             */
    int flags;			/* PM_* flags (defined in zsh.h)         */
    void *value;
    void *gsu;			/* get/set/unset methods */
    int base;			/* output base                           */
    int width;			/* output field width                    */
    char *env;			/* location in environment, if exported  */
    char *ename;		/* name of corresponding environment var */
    Param old;			/* old struct for use with local         */
    int level;			/* if (old != NULL), level of localness  */
} initparam;
#endif

static initparam special_params[] ={
#define GSU(X) BR((GsuScalar)(void *)(&(X)))
#define NULL_GSU BR((GsuScalar)(void *)NULL)
#define IPDEF1(A,B,C) {{NULL,A,PM_INTEGER|PM_SPECIAL|C},BR(NULL),GSU(B),10,0,0,NULL,NULL,NULL,0}
IPDEF1("#", pound_gsu, PM_READONLY),
IPDEF1("ERRNO", errno_gsu, PM_UNSET),
IPDEF1("GID", gid_gsu, PM_DONTIMPORT | PM_RESTRICTED),
IPDEF1("EGID", egid_gsu, PM_DONTIMPORT | PM_RESTRICTED),
IPDEF1("HISTSIZE", histsize_gsu, PM_RESTRICTED),
IPDEF1("RANDOM", random_gsu, 0),
IPDEF1("SAVEHIST", savehist_gsu, PM_RESTRICTED),
IPDEF1("SECONDS", intseconds_gsu, 0),
IPDEF1("UID", uid_gsu, PM_DONTIMPORT | PM_RESTRICTED),
IPDEF1("EUID", euid_gsu, PM_DONTIMPORT | PM_RESTRICTED),
IPDEF1("TTYIDLE", ttyidle_gsu, PM_READONLY),

#define IPDEF2(A,B,C) {{NULL,A,PM_SCALAR|PM_SPECIAL|C},BR(NULL),GSU(B),0,0,0,NULL,NULL,NULL,0}
IPDEF2("USERNAME", username_gsu, PM_DONTIMPORT|PM_RESTRICTED),
IPDEF2("-", dash_gsu, PM_READONLY),
IPDEF2("histchars", histchars_gsu, PM_DONTIMPORT),
IPDEF2("HOME", home_gsu, PM_UNSET),
IPDEF2("TERM", term_gsu, PM_UNSET),
IPDEF2("TERMINFO", terminfo_gsu, PM_UNSET),
IPDEF2("TERMINFO_DIRS", terminfodirs_gsu, PM_UNSET),
IPDEF2("WORDCHARS", wordchars_gsu, 0),
IPDEF2("IFS", ifs_gsu, PM_DONTIMPORT | PM_RESTRICTED),
IPDEF2("_", underscore_gsu, PM_DONTIMPORT),
IPDEF2("KEYBOARD_HACK", keyboard_hack_gsu, PM_DONTIMPORT),
IPDEF2("0", argzero_gsu, 0),

#ifdef USE_LOCALE
# define LCIPDEF(name) IPDEF2(name, lc_blah_gsu, PM_UNSET)
IPDEF2("LANG", lang_gsu, PM_UNSET),
IPDEF2("LC_ALL", lc_all_gsu, PM_UNSET),
# ifdef LC_COLLATE
LCIPDEF("LC_COLLATE"),
# endif
# ifdef LC_CTYPE
LCIPDEF("LC_CTYPE"),
# endif
# ifdef LC_MESSAGES
LCIPDEF("LC_MESSAGES"),
# endif
# ifdef LC_NUMERIC
LCIPDEF("LC_NUMERIC"),
# endif
# ifdef LC_TIME
LCIPDEF("LC_TIME"),
# endif
#endif /* USE_LOCALE */

#define IPDEF4(A,B) {{NULL,A,PM_INTEGER|PM_READONLY|PM_SPECIAL},BR((void *)B),GSU(varint_readonly_gsu),10,0,0,NULL,NULL,NULL,0}
IPDEF4("!", &lastpid),
IPDEF4("$", &mypid),
IPDEF4("?", &lastval),
IPDEF4("HISTCMD", &curhist),
IPDEF4("LINENO", &lineno),
IPDEF4("PPID", &ppid),
IPDEF4("ZSH_SUBSHELL", &zsh_subshell),

#define IPDEF5(A,B,F) {{NULL,A,PM_INTEGER|PM_SPECIAL},BR((void *)B),GSU(F),10,0,0,NULL,NULL,NULL,0}
#define IPDEF5U(A,B,F) {{NULL,A,PM_INTEGER|PM_SPECIAL|PM_UNSET},BR((void *)B),GSU(F),10,0,0,NULL,NULL,NULL,0}
IPDEF5("COLUMNS", &zterm_columns, zlevar_gsu),
IPDEF5("LINES", &zterm_lines, zlevar_gsu),
IPDEF5U("ZLE_RPROMPT_INDENT", &rprompt_indent, rprompt_indent_gsu),
IPDEF5("SHLVL", &shlvl, varinteger_gsu),

/* Don't import internal integer status variables. */
#define IPDEF6(A,B,F) {{NULL,A,PM_INTEGER|PM_SPECIAL|PM_DONTIMPORT},BR((void *)B),GSU(F),10,0,0,NULL,NULL,NULL,0}
IPDEF6("OPTIND", &zoptind, varinteger_gsu),
IPDEF6("TRY_BLOCK_ERROR", &try_errflag, varinteger_gsu),
IPDEF6("TRY_BLOCK_INTERRUPT", &try_interrupt, varinteger_gsu),

<<<<<<< HEAD
#define IPDEF7(A,B) {{NULL,A,PM_SCALAR|PM_SPECIAL},BR((void *)B),GSU(varscalar_gsu),0,0,NULL,NULL,NULL,0}
#define IPDEF7R(A,B) {{NULL,A,PM_SCALAR|PM_SPECIAL|PM_DONTIMPORT_SUID},BR((void *)B),GSU(varscalar_gsu),0,0,NULL,NULL,NULL,0}
#define IPDEF7U(A,B) {{NULL,A,PM_SCALAR|PM_SPECIAL|PM_UNSET},BR((void *)B),GSU(varscalar_gsu),0,0,NULL,NULL,NULL,0}
=======
#define IPDEF7(A,B) {{NULL,A,PM_SCALAR|PM_SPECIAL},BR((void *)B),GSU(varscalar_gsu),0,0,0,NULL,NULL,NULL,0}
#define IPDEF7U(A,B) {{NULL,A,PM_SCALAR|PM_SPECIAL|PM_UNSET},BR((void *)B),GSU(varscalar_gsu),0,0,0,NULL,NULL,NULL,0}
>>>>>>> f4ab07b4
IPDEF7("OPTARG", &zoptarg),
IPDEF7("NULLCMD", &nullcmd),
IPDEF7U("POSTEDIT", &postedit),
IPDEF7("READNULLCMD", &readnullcmd),
IPDEF7("PS1", &prompt),
IPDEF7U("RPS1", &rprompt),
IPDEF7U("RPROMPT", &rprompt),
IPDEF7("PS2", &prompt2),
IPDEF7U("RPS2", &rprompt2),
IPDEF7U("RPROMPT2", &rprompt2),
IPDEF7("PS3", &prompt3),
IPDEF7R("PS4", &prompt4),
IPDEF7("SPROMPT", &sprompt),

<<<<<<< HEAD
#define IPDEF9F(A,B,C,D) {{NULL,A,D|PM_ARRAY|PM_SPECIAL|PM_DONTIMPORT},BR((void *)B),GSU(vararray_gsu),0,0,NULL,C,NULL,0}
#define IPDEF9(A,B,C) IPDEF9F(A,B,C,0)
IPDEF9F("*", &pparams, NULL, PM_ARRAY|PM_SPECIAL|PM_DONTIMPORT|PM_READONLY),
IPDEF9F("@", &pparams, NULL, PM_ARRAY|PM_SPECIAL|PM_DONTIMPORT|PM_READONLY),

/*
 * This empty row indicates the end of parameters available in
 * all emulations.
 */
{{NULL,NULL,0},BR(NULL),NULL_GSU,0,0,NULL,NULL,NULL,0},

#define IPDEF8(A,B,C,D) {{NULL,A,D|PM_SCALAR|PM_SPECIAL},BR((void *)B),GSU(colonarr_gsu),0,0,NULL,C,NULL,0}
=======
#define IPDEF8(A,B,C,D) {{NULL,A,D|PM_SCALAR|PM_SPECIAL},BR((void *)B),GSU(colonarr_gsu),0,0,0,NULL,C,NULL,0}
>>>>>>> f4ab07b4
IPDEF8("CDPATH", &cdpath, "cdpath", 0),
IPDEF8("FIGNORE", &fignore, "fignore", 0),
IPDEF8("FPATH", &fpath, "fpath", 0),
IPDEF8("MAILPATH", &mailpath, "mailpath", 0),
IPDEF8("WATCH", &watch, "watch", 0),
IPDEF8("PATH", &path, "path", PM_RESTRICTED),
IPDEF8("PSVAR", &psvar, "psvar", 0),
IPDEF8("ZSH_EVAL_CONTEXT", &zsh_eval_context, "zsh_eval_context", PM_READONLY),

/* MODULE_PATH is not imported for security reasons */
IPDEF8("MODULE_PATH", &module_path, "module_path", PM_DONTIMPORT|PM_RESTRICTED),

<<<<<<< HEAD
#define IPDEF10(A,B) {{NULL,A,PM_ARRAY|PM_SPECIAL},BR(NULL),GSU(B),10,0,NULL,NULL,NULL,0}
=======
#define IPDEF9F(A,B,C,D) {{NULL,A,D|PM_ARRAY|PM_SPECIAL|PM_DONTIMPORT},BR((void *)B),GSU(vararray_gsu),0,0,0,NULL,C,NULL,0}
#define IPDEF9(A,B,C) IPDEF9F(A,B,C,0)
IPDEF9F("*", &pparams, NULL, PM_ARRAY|PM_SPECIAL|PM_DONTIMPORT|PM_READONLY),
IPDEF9F("@", &pparams, NULL, PM_ARRAY|PM_SPECIAL|PM_DONTIMPORT|PM_READONLY),

/*
 * This empty row indicates the end of parameters available in
 * all emulations.
 */
{{NULL,NULL,0},BR(NULL),NULL_GSU,0,0,0,NULL,NULL,NULL,0},

#define IPDEF10(A,B) {{NULL,A,PM_ARRAY|PM_SPECIAL},BR(NULL),GSU(B),10,0,0,NULL,NULL,NULL,0}
>>>>>>> f4ab07b4

/*
 * The following parameters are not available in sh/ksh compatibility *
 * mode.
 */

/* All of these have sh compatible equivalents.                */
IPDEF1("ARGC", argc_gsu, PM_READONLY),
IPDEF2("HISTCHARS", histchars_gsu, PM_DONTIMPORT),
IPDEF4("status", &lastval),
IPDEF7("prompt", &prompt),
IPDEF7("PROMPT", &prompt),
IPDEF7("PROMPT2", &prompt2),
IPDEF7("PROMPT3", &prompt3),
IPDEF7("PROMPT4", &prompt4),
IPDEF8("MANPATH", &manpath, "manpath", 0),
IPDEF9("argv", &pparams, NULL),
IPDEF9("fignore", &fignore, "FIGNORE"),
IPDEF9("cdpath", &cdpath, "CDPATH"),
IPDEF9("fpath", &fpath, "FPATH"),
IPDEF9("mailpath", &mailpath, "MAILPATH"),
IPDEF9("manpath", &manpath, "MANPATH"),
IPDEF9("psvar", &psvar, "PSVAR"),
IPDEF9("watch", &watch, "WATCH"),

IPDEF9F("zsh_eval_context", &zsh_eval_context, "ZSH_EVAL_CONTEXT", PM_READONLY),

IPDEF9F("module_path", &module_path, "MODULE_PATH", PM_RESTRICTED),
IPDEF9F("path", &path, "PATH", PM_RESTRICTED),

/* These are known to zsh alone. */

IPDEF10("pipestatus", pipestatus_gsu),

{{NULL,NULL,0},BR(NULL),NULL_GSU,0,0,0,NULL,NULL,NULL,0},
};

/*
 * Alternative versions of colon-separated path parameters for
 * sh emulation.  These don't link to the array versions.
 */
static initparam special_params_sh[] = {
IPDEF8("CDPATH", &cdpath, NULL, 0),
IPDEF8("FIGNORE", &fignore, NULL, 0),
IPDEF8("FPATH", &fpath, NULL, 0),
IPDEF8("MAILPATH", &mailpath, NULL, 0),
IPDEF8("WATCH", &watch, NULL, 0),
IPDEF8("PATH", &path, NULL, PM_RESTRICTED),
IPDEF8("PSVAR", &psvar, NULL, 0),
IPDEF8("ZSH_EVAL_CONTEXT", &zsh_eval_context, NULL, PM_READONLY),

/* MODULE_PATH is not imported for security reasons */
IPDEF8("MODULE_PATH", &module_path, NULL, PM_DONTIMPORT|PM_RESTRICTED),

{{NULL,NULL,0},BR(NULL),NULL_GSU,0,0,NULL,NULL,NULL,0},
};

/*
 * Special way of referring to the positional parameters.  Unlike $*
 * and $@, this is not readonly.  This parameter is not directly
 * visible in user space.
 */
static initparam argvparam_pm = IPDEF9F("", &pparams, NULL, \
				 PM_ARRAY|PM_SPECIAL|PM_DONTIMPORT);

#undef BR

#define IS_UNSET_VALUE(V) \
	((V) && (!(V)->pm || ((V)->pm->node.flags & PM_UNSET) || \
		 !(V)->pm->node.nam || !*(V)->pm->node.nam))

static Param argvparam;

/* hash table containing the parameters */
 
/**/
mod_export HashTable paramtab, realparamtab;

/**/
mod_export HashTable
newparamtable(int size, char const *name)
{
    HashTable ht;
    if (!size)
	size = 17;
    ht = newhashtable(size, name, NULL);

    ht->hash        = hasher;
    ht->emptytable  = emptyhashtable;
    ht->filltable   = NULL;
    ht->cmpnodes    = strcmp;
    ht->addnode     = addhashnode;
    ht->getnode     = getparamnode;
    ht->getnode2    = gethashnode2;
    ht->removenode  = removehashnode;
    ht->disablenode = NULL;
    ht->enablenode  = NULL;
    ht->freenode    = freeparamnode;
    ht->printnode   = printparamnode;

    return ht;
}

/**/
static HashNode
getparamnode(HashTable ht, const char *nam)
{
    HashNode hn = gethashnode2(ht, nam);
    Param pm = (Param) hn;

    if (pm && pm->u.str && (pm->node.flags & PM_AUTOLOAD)) {
	char *mn = dupstring(pm->u.str);

	(void)ensurefeature(mn, "p:", (pm->node.flags & PM_AUTOALL) ? NULL :
			    nam);
	hn = gethashnode2(ht, nam);
	if (!hn) {
	    /*
	     * This used to be a warning, but surely if we allow
	     * stuff to go ahead with the autoload stub with
	     * no error status we're in for all sorts of mayhem?
	     */
	    zerr("autoloading module %s failed to define parameter: %s", mn,
		 nam);
	}
    }
    return hn;
}

/* Copy a parameter hash table */

static HashTable outtable;

/**/
static void
scancopyparams(HashNode hn, UNUSED(int flags))
{
    /* Going into a real parameter, so always use permanent storage */
    Param pm = (Param)hn;
    Param tpm = (Param) zshcalloc(sizeof *tpm);
    tpm->node.nam = ztrdup(pm->node.nam);
    copyparam(tpm, pm, 0);
    addhashnode(outtable, tpm->node.nam, tpm);
}

/**/
HashTable
copyparamtable(HashTable ht, char *name)
{
    HashTable nht = newparamtable(ht->hsize, name);
    outtable = nht;
    scanhashtable(ht, 0, 0, 0, scancopyparams, 0);
    outtable = NULL;
    return nht;
}

/* Flag to freeparamnode to unset the struct */

static int delunset;

/* Function to delete a parameter table. */

/**/
mod_export void
deleteparamtable(HashTable t)
{
    /* The parameters in the hash table need to be unset *
     * before being deleted.                             */
    int odelunset = delunset;
    delunset = 1;
    deletehashtable(t);
    delunset = odelunset;
}

static unsigned numparamvals;

/**/
mod_export void
scancountparams(UNUSED(HashNode hn), int flags)
{
    ++numparamvals;
    if ((flags & SCANPM_WANTKEYS) && (flags & SCANPM_WANTVALS))
	++numparamvals;
}

static Patprog scanprog;
static char *scanstr;
static char **paramvals;
static Param foundparam;

/**/
static void
scanparamvals(HashNode hn, int flags)
{
    struct value v;
    Patprog prog;

    if (numparamvals && !(flags & SCANPM_MATCHMANY) &&
	(flags & (SCANPM_MATCHVAL|SCANPM_MATCHKEY|SCANPM_KEYMATCH)))
	return;
    v.pm = (Param)hn;
    if ((flags & SCANPM_KEYMATCH)) {
	char *tmp = dupstring(v.pm->node.nam);

	tokenize(tmp);
	remnulargs(tmp);

	if (!(prog = patcompile(tmp, 0, NULL)) || !pattry(prog, scanstr))
	    return;
    } else if ((flags & SCANPM_MATCHKEY) && !pattry(scanprog, v.pm->node.nam)) {
	return;
    }
    foundparam = v.pm;
    if (flags & SCANPM_WANTKEYS) {
	paramvals[numparamvals++] = v.pm->node.nam;
	if (!(flags & (SCANPM_WANTVALS|SCANPM_MATCHVAL)))
	    return;
    }
    v.isarr = (PM_TYPE(v.pm->node.flags) & (PM_ARRAY|PM_HASHED));
    v.flags = 0;
    v.start = 0;
    v.end = -1;
    paramvals[numparamvals] = getstrvalue(&v);
    if (flags & SCANPM_MATCHVAL) {
	if (pattry(scanprog, paramvals[numparamvals])) {
	    numparamvals += ((flags & SCANPM_WANTVALS) ? 1 :
			     !(flags & SCANPM_WANTKEYS));
	} else if (flags & SCANPM_WANTKEYS)
	    --numparamvals;	/* Value didn't match, discard key */
    } else
	++numparamvals;
    foundparam = NULL;
}

/**/
char **
paramvalarr(HashTable ht, int flags)
{
    DPUTS((flags & (SCANPM_MATCHKEY|SCANPM_MATCHVAL)) && !scanprog,
	  "BUG: scanning hash without scanprog set");
    numparamvals = 0;
    if (ht)
	scanhashtable(ht, 0, 0, PM_UNSET, scancountparams, flags);
    paramvals = (char **) zhalloc((numparamvals + 1) * sizeof(char *));
    if (ht) {
	numparamvals = 0;
	scanhashtable(ht, 0, 0, PM_UNSET, scanparamvals, flags);
    }
    paramvals[numparamvals] = 0;
    return paramvals;
}

/* Return the full array (no indexing) referred to by a Value. *
 * The array value is cached for the lifetime of the Value.    */

/**/
static char **
getvaluearr(Value v)
{
    if (v->arr)
	return v->arr;
    else if (PM_TYPE(v->pm->node.flags) == PM_ARRAY)
	return v->arr = v->pm->gsu.a->getfn(v->pm);
    else if (PM_TYPE(v->pm->node.flags) == PM_HASHED) {
	v->arr = paramvalarr(v->pm->gsu.h->getfn(v->pm), v->isarr);
	/* Can't take numeric slices of associative arrays */
	v->start = 0;
	v->end = numparamvals + 1;
	return v->arr;
    } else
	return NULL;
}

/* Return whether the variable is set         *
 * checks that array slices are within range  *
 * used for [[ -v ... ]] condition test       */

/**/
int
issetvar(char *name)
{
    struct value vbuf;
    Value v;
    int slice;
    char **arr;

    if (!(v = getvalue(&vbuf, &name, 1)) || *name)
	return 0; /* no value or more chars after the variable name */
    if (v->isarr & ~SCANPM_ARRONLY)
	return v->end > 1; /* for extracted elements, end gives us a count */

    slice = v->start != 0 || v->end != -1;
    if (PM_TYPE(v->pm->node.flags) != PM_ARRAY || !slice)
	return !slice && !(v->pm->node.flags & PM_UNSET);

    if (!v->end) /* empty array slice */
	return 0;
    /* get the array and check end is within range */
    if (!(arr = getvaluearr(v)))
	return 0;
    return arrlen_ge(arr, v->end < 0 ? - v->end : v->end);
}

/*
 * Split environment string into (name, value) pair.
 * this is used to avoid in-place editing of environment table
 * that results in core dump on some systems
 */

static int
split_env_string(char *env, char **name, char **value)
{
    char *str, *tenv;

    if (!env || !name || !value)
	return 0;

    tenv = strcpy(zhalloc(strlen(env) + 1), env);
    for (str = tenv; *str && *str != '='; str++) {
	if (STOUC(*str) >= 128) {
	    /*
	     * We'll ignore environment variables with names not
	     * from the portable character set since we don't
	     * know of a good reason to accept them.
	     */
	    return 0;
	}
    }
    if (str != tenv && *str == '=') {
	*str = '\0';
	*name = tenv;
	*value = str + 1;
	return 1;
    } else
	return 0;
}

<<<<<<< HEAD
/**
 * Check parameter flags to see if parameter shouldn't be imported
 * from environment at start.
 *
 * return 1: don't import: 0: ok to import.
 */
static int dontimport(int flags)
{
    /* If explicitly marked as don't export */
    if (flags & PM_DONTIMPORT)
	return 1;
    /* If value already exported */
    if (flags & PM_EXPORTED)
	return 1;
    /* If security issue when importing and running with some privilege */
    if ((flags & PM_DONTIMPORT_SUID) && isset(PRIVILEGED))
	return 1;
    /* OK to import */
    return 0;
}

=======
int
arrcachelen(Param pm)
{
    int len;

    len = pm->length;
    if (len == 0 && pm->u.arr) {
	len = arrlen(pm->u.arr);
	pm->length = len;
    }
    return len;
}
    
>>>>>>> f4ab07b4
/* Set up parameter hash table.  This will add predefined  *
 * parameter entries as well as setting up parameter table *
 * entries for environment variables we inherit.           */

/**/
void
createparamtable(void)
{
    Param ip, pm;
#if !defined(HAVE_PUTENV) && !defined(USE_SET_UNSET_ENV)
    char **new_environ;
    int  envsize;
#endif
#ifndef USE_SET_UNSET_ENV
    char **envp;
#endif
    char **envp2, **sigptr, **t;
    char buf[50], *str, *iname, *ivalue, *hostnam;
    int  oae = opts[ALLEXPORT];
#ifdef HAVE_UNAME
    struct utsname unamebuf;
    char *machinebuf;
#endif

    paramtab = realparamtab = newparamtable(151, "paramtab");

    /* Add the special parameters to the hash table */
    for (ip = special_params; ip->node.nam; ip++)
	paramtab->addnode(paramtab, ztrdup(ip->node.nam), ip);
    if (EMULATION(EMULATE_SH|EMULATE_KSH)) {
	for (ip = special_params_sh; ip->node.nam; ip++)
	    paramtab->addnode(paramtab, ztrdup(ip->node.nam), ip);
    } else {
	while ((++ip)->node.nam)
	    paramtab->addnode(paramtab, ztrdup(ip->node.nam), ip);
    }

    argvparam = (Param) &argvparam_pm;

    noerrs = 2;

    /* Add the standard non-special parameters which have to    *
     * be initialized before we copy the environment variables. *
     * We don't want to override whatever values the user has   *
     * given them in the environment.                           */
    opts[ALLEXPORT] = 0;
    setiparam("MAILCHECK", 60);
    setiparam("LOGCHECK", 60);
    setiparam("KEYTIMEOUT", 40);
    setiparam("LISTMAX", 100);
    /*
     * We used to get the output baud rate here.  However, that's
     * pretty irrelevant to a terminal on an X display and can lead
     * to unnecessary delays if it's wrong (which it probably is).
     * Furthermore, even if the output is slow it's very likely
     * to be because of WAN delays, not covered by the output
     * baud rate.
     * So allow the user to set it in the special cases where it's
     * useful.
     */
    setsparam("TMPPREFIX", ztrdup_metafy(DEFAULT_TMPPREFIX));
    setsparam("TIMEFMT", ztrdup_metafy(DEFAULT_TIMEFMT));
    setsparam("WATCHFMT", ztrdup_metafy(default_watchfmt));

    hostnam = (char *)zalloc(256);
    gethostname(hostnam, 256);
    setsparam("HOST", ztrdup_metafy(hostnam));
    zfree(hostnam, 256);

    setsparam("LOGNAME",
	      ztrdup_metafy((str = getlogin()) && *str ?
			    str : cached_username));

#if !defined(HAVE_PUTENV) && !defined(USE_SET_UNSET_ENV)
    /* Copy the environment variables we are inheriting to dynamic *
     * memory, so we can do mallocs and frees on it.               */
    envsize = sizeof(char *)*(1 + arrlen(environ));
    new_environ = (char **) zalloc(envsize);
    memcpy(new_environ, environ, envsize);
    environ = new_environ;
#endif

    /* Use heap allocation to avoid many small alloc/free calls */
    pushheap();

    /* Now incorporate environment variables we are inheriting *
     * into the parameter hash table. Copy them into dynamic   *
     * memory so that we can free them if needed               */
    for (
#ifndef USE_SET_UNSET_ENV
	envp = 
#endif
	    envp2 = environ; *envp2; envp2++) {
	if (split_env_string(*envp2, &iname, &ivalue)) {
	    if (!idigit(*iname) && isident(iname) && !strchr(iname, '[')) {
		/*
		 * Parameters that aren't already in the parameter table
		 * aren't special to the shell, so it's always OK to
		 * import.  Otherwise, check parameter flags.
		 */
		if ((!(pm = (Param) paramtab->getnode(paramtab, iname)) ||
		     !dontimport(pm->node.flags)) &&
		    (pm = assignsparam(iname, metafy(ivalue, -1, META_DUP),
				       ASSPM_ENV_IMPORT))) {
		    pm->node.flags |= PM_EXPORTED;
		    if (pm->node.flags & PM_SPECIAL)
			pm->env = mkenvstr (pm->node.nam,
					    getsparam(pm->node.nam), pm->node.flags);
		    else
			pm->env = ztrdup(*envp2);
#ifndef USE_SET_UNSET_ENV
		    *envp++ = pm->env;
#endif
		}
	    }
	}
    }
    popheap();
#ifndef USE_SET_UNSET_ENV
    *envp = NULL;
#endif
    opts[ALLEXPORT] = oae;

    /*
     * For native emulation we always set the variable home
     * (see setupvals()).
     */
    pm = (Param) paramtab->getnode(paramtab, "HOME");
    if (EMULATION(EMULATE_ZSH))
    {
	pm->node.flags &= ~PM_UNSET;
	if (!(pm->node.flags & PM_EXPORTED))
	    addenv(pm, home);
    } else if (!home)
	pm->node.flags |= PM_UNSET;
    pm = (Param) paramtab->getnode(paramtab, "LOGNAME");
    if (!(pm->node.flags & PM_EXPORTED))
	addenv(pm, pm->u.str);
    pm = (Param) paramtab->getnode(paramtab, "SHLVL");
    sprintf(buf, "%d", (int)++shlvl);
    /* shlvl value in environment needs updating unconditionally */
    addenv(pm, buf);

    /* Add the standard non-special parameters */
    set_pwd_env();
#ifdef HAVE_UNAME
    if(uname(&unamebuf)) setsparam("CPUTYPE", ztrdup("unknown"));
    else
    {
       machinebuf = ztrdup_metafy(unamebuf.machine);
       setsparam("CPUTYPE", machinebuf);
    }

#else
    setsparam("CPUTYPE", ztrdup_metafy("unknown"));
#endif
    setsparam("MACHTYPE", ztrdup_metafy(MACHTYPE));
    setsparam("OSTYPE", ztrdup_metafy(OSTYPE));
    setsparam("TTY", ztrdup_metafy(ttystrname));
    setsparam("VENDOR", ztrdup_metafy(VENDOR));
    setsparam("ZSH_ARGZERO", ztrdup(posixzero));
    setsparam("ZSH_VERSION", ztrdup_metafy(ZSH_VERSION));
    setsparam("ZSH_PATCHLEVEL", ztrdup_metafy(ZSH_PATCHLEVEL));
    setaparam("signals", sigptr = zalloc((SIGCOUNT+4) * sizeof(char *)));
    for (t = sigs; (*sigptr++ = ztrdup_metafy(*t++)); );

    noerrs = 0;
}

/* assign various functions used for non-special parameters */

/**/
mod_export void
assigngetset(Param pm)
{
    switch (PM_TYPE(pm->node.flags)) {
    case PM_SCALAR:
	pm->gsu.s = &stdscalar_gsu;
	break;
    case PM_INTEGER:
	pm->gsu.i = &stdinteger_gsu;
	break;
    case PM_EFLOAT:
    case PM_FFLOAT:
	pm->gsu.f = &stdfloat_gsu;
	break;
    case PM_ARRAY:
	pm->gsu.a = &stdarray_gsu;
	break;
    case PM_HASHED:
	pm->gsu.h = &stdhash_gsu;
	break;
    default:
	DPUTS(1, "BUG: tried to create param node without valid flag");
	break;
    }
}

/* Create a parameter, so that it can be assigned to.  Returns NULL if the *
 * parameter already exists or can't be created, otherwise returns the     *
 * parameter node.  If a parameter of the same name exists in an outer     *
 * scope, it is hidden by a newly created parameter.  An already existing  *
 * parameter node at the current level may be `created' and returned       *
 * provided it is unset and not special.  If the parameter can't be        *
 * created because it already exists, the PM_UNSET flag is cleared.        */

/**/
mod_export Param
createparam(char *name, int flags)
{
    Param pm, oldpm;

    if (paramtab != realparamtab)
	flags = (flags & ~PM_EXPORTED) | PM_HASHELEM;

    if (name != nulstring) {
	oldpm = (Param) (paramtab == realparamtab ?
			 /* gethashnode2() for direct table read */
			 gethashnode2(paramtab, name) :
			 paramtab->getnode(paramtab, name));

	DPUTS(oldpm && oldpm->level > locallevel,
	      "BUG: old local parameter not deleted");
	if (oldpm && (oldpm->level == locallevel || !(flags & PM_LOCAL))) {
	    if (isset(POSIXBUILTINS) && (oldpm->node.flags & PM_READONLY)) {
		zerr("read-only variable: %s", name);
		return NULL;
	    }
	    if ((oldpm->node.flags & PM_RESTRICTED) && isset(RESTRICTED)) {
		zerr("%s: restricted", name);
		return NULL;
	    }
	    if (!(oldpm->node.flags & PM_UNSET) ||
		(oldpm->node.flags & PM_SPECIAL) ||
		/* POSIXBUILTINS horror: we need to retain 'export' flags */
		(isset(POSIXBUILTINS) && (oldpm->node.flags & PM_EXPORTED))) {
		oldpm->node.flags &= ~PM_UNSET;
		if ((oldpm->node.flags & PM_SPECIAL) && oldpm->ename) {
		    Param altpm =
			(Param) paramtab->getnode(paramtab, oldpm->ename);
		    if (altpm)
			altpm->node.flags &= ~PM_UNSET;
		}
		return NULL;
	    }

	    pm = oldpm;
	    pm->base = pm->width = pm->length = 0;
	    oldpm = pm->old;
	} else {
	    pm = (Param) zshcalloc(sizeof *pm);
	    if ((pm->old = oldpm)) {
		/*
		 * needed to avoid freeing oldpm, but we do take it
		 * out of the environment when it's hidden.
		 */
		if (oldpm->env)
		    delenv(oldpm);
		paramtab->removenode(paramtab, name);
	    }
	    paramtab->addnode(paramtab, ztrdup(name), pm);
	}

	if (isset(ALLEXPORT) && !(flags & PM_HASHELEM))
	    flags |= PM_EXPORTED;
    } else {
	pm = (Param) hcalloc(sizeof *pm);
	pm->node.nam = nulstring;
    }
    pm->node.flags = flags & ~PM_LOCAL;

    if(!(pm->node.flags & PM_SPECIAL))
	assigngetset(pm);
    return pm;
}

/* Empty dummy function for special hash parameters. */

/**/
static void
shempty(void)
{
}

/*
 * Create a simple special hash parameter.
 *
 * This is for hashes added internally --- it's not possible to add
 * special hashes from shell commands.  It's currently used
 * - by addparamdef() for special parameters in the zsh/parameter
 *   module
 * - by ztie for special parameters tied to databases.
 */

/**/
mod_export Param
createspecialhash(char *name, GetNodeFunc get, ScanTabFunc scan, int flags)
{
    Param pm;
    HashTable ht;

    if (!(pm = createparam(name, PM_SPECIAL|PM_HASHED|flags)))
	return NULL;

    /*
     * If there's an old parameter, we'll put the new one at
     * the current locallevel, so that the old parameter is
     * exposed again after leaving the function.  Otherwise,
     * we'll leave it alone.  Usually this means the parameter
     * will stay in place until explicitly unloaded, however
     * if the parameter was previously unset within a function
     * we'll inherit the level of that function and follow the
     * standard convention that the parameter remains local
     * even if unset.
     *
     * These semantics are similar to those of a normal parameter set
     * within a function without a local definition.
     */
    if (pm->old)
	pm->level = locallevel;
    pm->gsu.h = (flags & PM_READONLY) ? &stdhash_gsu :
	&nullsethash_gsu;
    pm->u.hash = ht = newhashtable(0, name, NULL);

    ht->hash        = hasher;
    ht->emptytable  = (TableFunc) shempty;
    ht->filltable   = NULL;
    ht->addnode     = (AddNodeFunc) shempty;
    ht->getnode     = ht->getnode2 = get;
    ht->removenode  = (RemoveNodeFunc) shempty;
    ht->disablenode = NULL;
    ht->enablenode  = NULL;
    ht->freenode    = (FreeNodeFunc) shempty;
    ht->printnode   = printparamnode;
    ht->scantab     = scan;

    return pm;
}


/*
 * Copy a parameter
 *
 * If fakecopy is set, we are just saving the details of a special
 * parameter.  Otherwise, the result will be used as a real parameter
 * and we need to do more work.
 */

/**/
void
copyparam(Param tpm, Param pm, int fakecopy)
{
    /*
     * Note that tpm, into which we're copying, may not be in permanent
     * storage.  However, the values themselves are later used directly
     * to set the parameter, so must be permanently allocated (in accordance
     * with sets.?fn() usage).
     */
    tpm->node.flags = pm->node.flags;
    tpm->base = pm->base;
    tpm->length = pm->length;
    tpm->width = pm->width;
    tpm->level = pm->level;
    if (!fakecopy)
	tpm->node.flags &= ~PM_SPECIAL;
    switch (PM_TYPE(pm->node.flags)) {
    case PM_SCALAR:
	tpm->u.str = ztrdup(pm->gsu.s->getfn(pm));
	break;
    case PM_INTEGER:
	tpm->u.val = pm->gsu.i->getfn(pm);
	break;
    case PM_EFLOAT:
    case PM_FFLOAT:
	tpm->u.dval = pm->gsu.f->getfn(pm);
	break;
    case PM_ARRAY:
	tpm->u.arr = zarrdup(pm->gsu.a->getfn(pm));
	break;
    case PM_HASHED:
	tpm->u.hash = copyparamtable(pm->gsu.h->getfn(pm), pm->node.nam);
	break;
    }
    /*
     * If the value is going to be passed as a real parameter (e.g. this is
     * called from inside an associative array), we need the gets and sets
     * functions to be useful.
     *
     * In this case we assume the saved parameter is not itself special,
     * so we just use the standard functions.  This is also why we switch off
     * PM_SPECIAL.
     */
    if (!fakecopy)
	assigngetset(tpm);
}

/* Return 1 if the string s is a valid identifier, else return 0. */

/**/
mod_export int
isident(char *s)
{
    char *ss;

    if (!*s)			/* empty string is definitely not valid */
	return 0;

    if (idigit(*s)) {
	/* If the first character is `s' is a digit, then all must be */
	for (ss = ++s; *ss; ss++)
	    if (!idigit(*ss))
		break;
    } else {
	/* Find the first character in `s' not in the iident type table */
	ss = itype_end(s, IIDENT, 0);
    }

    /* If the next character is not [, then it is *
     * definitely not a valid identifier.         */
    if (!*ss)
	return 1;
    if (s == ss)
	return 0;
    if (*ss != '[')
	return 0;

    /* Require balanced [ ] pairs with something between */
    if (!(ss = parse_subscript(++ss, 1, ']')))
	return 0;
    untokenize(s);
    return !ss[1];
}

/*
 * Parse a single argument to a parameter subscript.
 * The subscripts starts at *str; *str is updated (input/output)
 *
 * *inv is set to indicate if the subscript is reversed (output)
 * v is the Value for the parameter being accessed (input; note
 *  v->isarr may be modified, and if v is a hash the parameter will
 *  be updated to the element of the hash)
 * a2 is 1 if this is the second subscript of a range (input)
 * *w is only set if we need to find the end of a word (input; should
 *  be set to 0 by the caller).
 *
 * The final two arguments are to support multibyte characters.
 * If supplied they are set to the length of the character before
 * the index position and the one at the index position.  If
 * multibyte characters are not in use they are set to 1 for
 * consistency.  Note they aren't fully handled if a2 is non-zero,
 * since they aren't needed.
 *
 * Returns a raw offset into the value from the start or end (i.e.
 * after the arithmetic for Meta and possible multibyte characters has
 * been taken into account).  This actually gives the offset *after*
 * the character in question; subtract *prevcharlen if necessary.
 */

/**/
static zlong
getarg(char **str, int *inv, Value v, int a2, zlong *w,
       int *prevcharlen, int *nextcharlen)
{
    int hasbeg = 0, word = 0, rev = 0, ind = 0, down = 0, l, i, ishash;
    int keymatch = 0, needtok = 0, arglen, len, inpar = 0;
    char *s = *str, *sep = NULL, *t, sav, *d, **ta, **p, *tt, c;
    zlong num = 1, beg = 0, r = 0, quote_arg = 0;
    Patprog pprog = NULL;

    /*
     * If in NO_EXEC mode, the parameters won't be set up properly,
     * so just pretend everything is a hash for subscript parsing
     */

    ishash = (unset(EXECOPT) ||
	      (v->pm && PM_TYPE(v->pm->node.flags) == PM_HASHED));
    if (prevcharlen)
	*prevcharlen = 1;
    if (nextcharlen)
	*nextcharlen = 1;

    /* first parse any subscription flags */
    if (v->pm && (*s == '(' || *s == Inpar)) {
	int escapes = 0;
	int waste;
	for (s++; *s != ')' && *s != Outpar && s != *str; s++) {
	    switch (*s) {
	    case 'r':
		rev = 1;
		keymatch = down = ind = 0;
		break;
	    case 'R':
		rev = down = 1;
		keymatch = ind = 0;
		break;
	    case 'k':
		keymatch = ishash;
		rev = 1;
		down = ind = 0;
		break;
	    case 'K':
		keymatch = ishash;
		rev = down = 1;
		ind = 0;
		break;
	    case 'i':
		rev = ind = 1;
		down = keymatch = 0;
		break;
	    case 'I':
		rev = ind = down = 1;
		keymatch = 0;
		break;
	    case 'w':
		/* If the parameter is a scalar, then make subscription *
		 * work on a per-word basis instead of characters.      */
		word = 1;
		break;
	    case 'f':
		word = 1;
		sep = "\n";
		break;
	    case 'e':
		quote_arg = 1;
		break;
	    case 'n':
		t = get_strarg(++s, &arglen);
		if (!*t)
		    goto flagerr;
		sav = *t;
		*t = '\0';
		num = mathevalarg(s + arglen, &d);
		if (!num)
		    num = 1;
		*t = sav;
		s = t + arglen - 1;
		break;
	    case 'b':
		hasbeg = 1;
		t = get_strarg(++s, &arglen);
		if (!*t)
		    goto flagerr;
		sav = *t;
		*t = '\0';
		if ((beg = mathevalarg(s + arglen, &d)) > 0)
		    beg--;
		*t = sav;
		s = t + arglen - 1;
		break;
	    case 'p':
		escapes = 1;
		break;
	    case 's':
		/* This gives the string that separates words *
		 * (for use with the `w' flag).               */
		t = get_strarg(++s, &arglen);
		if (!*t)
		    goto flagerr;
		sav = *t;
		*t = '\0';
		s += arglen;
		sep = escapes ? getkeystring(s, &waste, GETKEYS_SEP, NULL)
		    : dupstring(s);
		*t = sav;
		s = t + arglen - 1;
		break;
	    default:
	      flagerr:
		num = 1;
		word = rev = ind = down = keymatch = 0;
		sep = NULL;
		s = *str - 1;
	    }
	}
	if (s != *str)
	    s++;
    }
    if (num < 0) {
	down = !down;
	num = -num;
    }
    if (v->isarr & SCANPM_WANTKEYS)
	*inv = (ind || !(v->isarr & SCANPM_WANTVALS));
    else if (v->isarr & SCANPM_WANTVALS)
	*inv = 0;
    else {
	if (v->isarr) {
	    if (ind) {
		v->isarr |= SCANPM_WANTKEYS;
		v->isarr &= ~SCANPM_WANTVALS;
	    } else if (rev)
		v->isarr |= SCANPM_WANTVALS;
	    /*
	     * This catches the case where we are using "k" (rather
	     * than "K") on a hash.
	     */
	    if (!down && keymatch && ishash)
		v->isarr &= ~SCANPM_MATCHMANY;
	}
	*inv = ind;
    }

    for (t = s, i = 0;
	 (c = *t) &&
	     ((c != Outbrack && (ishash || c != ',')) || i || inpar);
	 t++) {
	/* Untokenize inull() except before brackets and double-quotes */
	if (inull(c)) {
	    c = t[1];
	    if (c == '[' || c == ']' ||
		c == '(' || c == ')' ||
		c == '{' || c == '}') {
		/* This test handles nested subscripts in hash keys */
		if (ishash && i)
		    *t = ztokens[*t - Pound];
		needtok = 1;
		++t;
	    } else if (c != '"')
		*t = ztokens[*t - Pound];
	    continue;
	}
	/* Inbrack and Outbrack are probably never found here ... */
	if (c == '[' || c == Inbrack)
	    i++;
	else if (c == ']' || c == Outbrack)
	    i--;
	if (c == '(' || c == Inpar)
	    inpar++;
	else if (c == ')' || c == Outpar)
	    inpar--;
	if (ispecial(c))
	    needtok = 1;
    }
    if (!c)
	return 0;
    *str = tt = t;

    /*
     * If in NO_EXEC mode, the parameters won't be set up properly,
     * so there's no additional sanity checking we can do.
     * Just return 0 now.
     */
    if (unset(EXECOPT))
	return 0;

    s = dupstrpfx(s, t - s);

    /* If we're NOT reverse subscripting, strip the inull()s so brackets *
     * are not backslashed after parsestr().  Otherwise leave them alone *
     * so that the brackets will be escaped when we patcompile() or when *
     * subscript arithmetic is performed (for nested subscripts).        */
    if (ishash && (keymatch || !rev))
	remnulargs(s);
    if (needtok) {
	s = dupstring(s);
	if (parsestr(&s))
	    return 0;
	singsub(&s);
    } else if (rev)
	remnulargs(s);	/* This is probably always a no-op, but ... */
    if (!rev) {
	if (ishash) {
	    HashTable ht = v->pm->gsu.h->getfn(v->pm);
	    if (!ht) {
		ht = newparamtable(17, v->pm->node.nam);
		v->pm->gsu.h->setfn(v->pm, ht);
	    }
	    untokenize(s);
	    if (!(v->pm = (Param) ht->getnode(ht, s))) {
		HashTable tht = paramtab;
		paramtab = ht;
		v->pm = createparam(s, PM_SCALAR|PM_UNSET);
		paramtab = tht;
	    }
	    v->isarr = (*inv ? SCANPM_WANTINDEX : 0);
	    v->start = 0;
	    *inv = 0;	/* We've already obtained the "index" (key) */
	    *w = v->end = -1;
	    r = isset(KSHARRAYS) ? 1 : 0;
	} else {
	    r = mathevalarg(s, &s);
	    if (isset(KSHARRAYS) && r >= 0)
		r++;
	}
	if (word && !v->isarr) {
	    s = t = getstrvalue(v);
	    i = wordcount(s, sep, 0);
	    if (r < 0)
		r += i + 1;
	    if (r < 1)
		r = 1;
	    if (r > i)
		r = i;
	    if (!s || !*s)
		return 0;
	    while ((d = findword(&s, sep)) && --r);
	    if (!d)
		return 0;

	    if (!a2 && *tt != ',')
		*w = (zlong)(s - t);

	    return (a2 ? s : d + 1) - t;
	} else if (!v->isarr && !word) {
	    int lastcharlen = 1;
	    s = getstrvalue(v);
	    /*
	     * Note for the confused (= pws):  the index r we
	     * have so far is that specified by the user.  The value
	     * passed back is an offset from the start or end of
	     * the string.  Hence it needs correcting at least
	     * for Meta characters and maybe for multibyte characters.
	     */
	    if (r > 0) {
		zlong nchars = r;

		MB_METACHARINIT();
		for (t = s; nchars && *t; nchars--)
		    t += (lastcharlen = MB_METACHARLEN(t));
		/* for consistency, keep any remainder off the end */
		r = (zlong)(t - s) + nchars;
		if (prevcharlen && !nchars /* ignore if off the end */)
		    *prevcharlen = lastcharlen;
		if (nextcharlen && *t)
		    *nextcharlen = MB_METACHARLEN(t);
	    } else if (r == 0) {
		if (prevcharlen)
		    *prevcharlen = 0;
		if (nextcharlen && *s) {
		    MB_METACHARINIT();
		    *nextcharlen = MB_METACHARLEN(s);
		}
	    } else {
		zlong nchars = (zlong)MB_METASTRLEN(s) + r;

		if (nchars < 0) {
		    /* make sure this isn't valid as a raw pointer */
		    r -= (zlong)strlen(s);
		} else {
		    MB_METACHARINIT();
		    for (t = s; nchars && *t; nchars--)
			t += (lastcharlen = MB_METACHARLEN(t));
		    r = - (zlong)strlen(t); /* keep negative */
		    if (prevcharlen)
			*prevcharlen = lastcharlen;
		    if (nextcharlen && *t)
			*nextcharlen = MB_METACHARLEN(t);
		}
	    }
	}
    } else {
	if (!v->isarr && !word) {
	    l = strlen(s);
	    if (a2) {
		if (!l || *s != '*') {
		    d = (char *) hcalloc(l + 2);
		    *d = '*';
		    strcpy(d + 1, s);
		    s = d;
		}
	    } else {
		if (!l || s[l - 1] != '*' || (l > 1 && s[l - 2] == '\\')) {
		    d = (char *) hcalloc(l + 2);
		    strcpy(d, s);
		    strcat(d, "*");
		    s = d;
		}
	    }
	}
	if (!keymatch) {
	    if (quote_arg)
		untokenize(s);
	    else
		tokenize(s);
	    remnulargs(s);
	    pprog = patcompile(s, 0, NULL);
	} else
	    pprog = NULL;

	if (v->isarr) {
	    if (ishash) {
		scanprog = pprog;
		scanstr = s;
		if (keymatch)
		    v->isarr |= SCANPM_KEYMATCH;
		else {
		    if (!pprog)
			return 1;
		    if (ind)
			v->isarr |= SCANPM_MATCHKEY;
		    else
			v->isarr |= SCANPM_MATCHVAL;
		}
		if (down)
		    v->isarr |= SCANPM_MATCHMANY;
		if ((ta = getvaluearr(v)) &&
		    (*ta || ((v->isarr & SCANPM_MATCHMANY) &&
			     (v->isarr & (SCANPM_MATCHKEY | SCANPM_MATCHVAL |
					  SCANPM_KEYMATCH))))) {
		    *inv = (v->flags & VALFLAG_INV) ? 1 : 0;
		    *w = v->end;
		    scanprog = NULL;
		    return 1;
		}
		scanprog = NULL;
	    } else
		ta = getarrvalue(v);
	    if (!ta || !*ta)
		return !down;
	    if (v->pm->node.flags & PM_CACHELEN) {
		len = arrcachelen(v->pm);
		if (v->pm->node.flags & PM_CHECKLEN)
		    assert(len == arrlen(ta));
	    } else
		len = arrlen(ta);
	    if (beg < 0)
		beg += len;
	    if (down) {
		if (beg < 0)
		    return 0;
	    } else if (beg >= len)
		return len + 1;
	    if (beg >= 0 && beg < len) {
		if (down) {
		    if (!hasbeg)
			beg = len - 1;
		    for (r = 1 + beg, p = ta + beg; p >= ta; r--, p--) {
			if (pprog && pattry(pprog, *p) && !--num)
			    return r;
		    }
		} else
		    for (r = 1 + beg, p = ta + beg; *p; r++, p++)
			if (pprog && pattry(pprog, *p) && !--num)
			    return r;
	    }
	} else if (word) {
	    ta = sepsplit(d = s = getstrvalue(v), sep, 1, 1);
	    if (v->pm->node.flags & PM_CACHELEN) {
		len = arrcachelen(v->pm);
		if (v->pm->node.flags & PM_CHECKLEN)
		    assert(len == arrlen(ta));
	    } else
		len = arrlen(ta);
	    if (beg < 0)
		beg += len;
	    if (down) {
		if (beg < 0)
		    return 0;
	    } else if (beg >= len)
		return len + 1;
	    if (beg >= 0 && beg < len) {
		if (down) {
		    if (!hasbeg)
			beg = len - 1;
		    for (r = 1 + beg, p = ta + beg; p >= ta; p--, r--)
			if (pprog && pattry(pprog, *p) && !--num)
			    break;
		    if (p < ta)
			return 0;
		} else {
		    for (r = 1 + beg, p = ta + beg; *p; r++, p++)
			if (pprog && pattry(pprog, *p) && !--num)
			    break;
		    if (!*p)
			return 0;
		}
	    }
	    if (a2)
		r++;
	    for (i = 0; (t = findword(&d, sep)) && *t; i++)
		if (!--r) {
		    r = (zlong)(t - s + (a2 ? -1 : 1));
		    if (!a2 && *tt != ',')
			*w = r + strlen(ta[i]) - 1;
		    return r;
		}
	    return a2 ? -1 : 0;
	} else {
	    /* Searching characters */
	    int slen;
	    d = getstrvalue(v);
	    if (!d || !*d)
		return 0;
	    /*
	     * beg and len are character counts, not raw offsets.
	     * Remember we need to return a raw offset.
	     */
	    len = MB_METASTRLEN(d);
	    slen = strlen(d);
	    if (beg < 0)
		beg += len;
	    MB_METACHARINIT();
	    if (beg >= 0 && beg < len) {
		char *de = d + slen;

		if (a2) {
		    /*
		     * Second argument: we don't need to
		     * handle prevcharlen or nextcharlen, but
		     * we do need to handle characters appropriately.
		     */
		    if (down) {
			int nmatches = 0;
			char *lastpos = NULL;

			if (!hasbeg)
			    beg = len;

			/*
			 * See below: we have to move forward,
			 * but need to count from the end.
			 */
			for (t = d, r = 0; r <= beg; r++) {
			    sav = *t;
			    *t = '\0';
			    if (pprog && pattry(pprog, d)) {
				nmatches++;
				lastpos = t;
			    }
			    *t = sav;
			    if (t == de)
				break;
			    t += MB_METACHARLEN(t);
			}

			if (nmatches >= num) {
			    if (num > 1) {
				nmatches -= num;
				MB_METACHARINIT();
				for (t = d, r = 0; ; r++) {
				    sav = *t;
				    *t = '\0';
				    if (pprog && pattry(pprog, d) &&
					nmatches-- == 0) {
					lastpos = t;
					*t = sav;
					break;
				    }
				    *t = sav;
				    t += MB_METACHARLEN(t);
				}
			    }
			    /* else lastpos is already OK */

			    return lastpos - d;
			}
		    } else {
			/*
			 * This handling of the b flag
			 * gives odd results, but this is the
			 * way it's always worked.
			 */
			for (t = d; beg && t <= de; beg--)
			    t += MB_METACHARLEN(t);
			for (;;) {
			    sav = *t;
			    *t = '\0';
			    if (pprog && pattry(pprog, d) && !--num) {
				*t = sav;
				/*
				 * This time, don't increment
				 * pointer, since it's already
				 * after everything we matched.
				 */
				return t - d;
			    }
			    *t = sav;
			    if (t == de)
				break;
			    t += MB_METACHARLEN(t);
			}
		    }
		} else {
		    /*
		     * First argument: this is the only case
		     * where we need prevcharlen and nextcharlen.
		     */
		    int lastcharlen;

		    if (down) {
			int nmatches = 0;
			char *lastpos = NULL;

			if (!hasbeg)
			    beg = len;

			/*
			 * We can only move forward through
			 * multibyte strings, so record the
			 * matches.
			 * Unfortunately the count num works
			 * from the end, so it's easy to get the
			 * last one but we need to repeat if
			 * we want another one.
			 */
			for (t = d, r = 0; r <= beg; r++) {
			    if (pprog && pattry(pprog, t)) {
				nmatches++;
				lastpos = t;
			    }
			    if (t == de)
				break;
			    t += MB_METACHARLEN(t);
			}

			if (nmatches >= num) {
			    if (num > 1) {
				/*
				 * Need to start again and repeat
				 * to get the right match.
				 */
				nmatches -= num;
				MB_METACHARINIT();
				for (t = d, r = 0; ; r++) {
				    if (pprog && pattry(pprog, t) &&
					nmatches-- == 0) {
					lastpos = t;
					break;
				    }
				    t += MB_METACHARLEN(t);
				}
			    }
			    /* else lastpos is already OK */

			    /* return pointer after matched char */
			    lastpos +=
				(lastcharlen = MB_METACHARLEN(lastpos));
			    if (prevcharlen)
				*prevcharlen = lastcharlen;
			    if (nextcharlen)
				*nextcharlen = MB_METACHARLEN(lastpos);
			    return lastpos - d;
			}

			for (r = beg + 1, t = d + beg; t >= d; r--, t--) {
			    if (pprog && pattry(pprog, t) &&
				!--num)
				return r;
			}
		    } else {
			for (t = d; beg && t <= de; beg--)
			    t += MB_METACHARLEN(t);
			for (;;) {
			    if (pprog && pattry(pprog, t) && !--num) {
				/* return pointer after matched char */
				t += (lastcharlen = MB_METACHARLEN(t));
				if (prevcharlen)
				    *prevcharlen = lastcharlen;
				if (nextcharlen)
				    *nextcharlen = MB_METACHARLEN(t);
				return t - d;
			    }
			    if (t == de)
				break;
			    t += MB_METACHARLEN(t);
			}
		    }
		}
	    }
	    return down ? 0 : slen + 1;
	}
    }
    return r;
}

/*
 * Parse a subscript.
 *
 * pptr: In/Out parameter.  On entry, *ptr points to a "[foo]" string.  On exit
 * it will point one past the closing bracket.
 *
 * v: In/Out parameter.  Its .start and .end members (at least) will be updated
 * with the parsed indices.
 *
 * flags: can be either SCANPM_DQUOTED or zero.  Other bits are not used.
 */

/**/
int
getindex(char **pptr, Value v, int flags)
{
    int start, end, inv = 0;
    char *s = *pptr, *tbrack;

    *s++ = '[';
    /* Error handled after untokenizing */
    s = parse_subscript(s, flags & SCANPM_DQUOTED, ']');
    /* Now we untokenize everything except inull() markers so we can check *
     * for the '*' and '@' special subscripts.  The inull()s are removed  *
     * in getarg() after we know whether we're doing reverse indexing.    */
    for (tbrack = *pptr + 1; *tbrack && tbrack != s; tbrack++) {
	if (inull(*tbrack) && !*++tbrack)
	    break;
	if (itok(*tbrack))	/* Need to check for Nularg here? */
	    *tbrack = ztokens[*tbrack - Pound];
    }
    /* If we reached the end of the string (s == NULL) we have an error */
    if (*tbrack)
	*tbrack = Outbrack;
    else {
	zerr("invalid subscript");
	*pptr = tbrack;
	return 1;
    }
    s = *pptr + 1;
    if ((s[0] == '*' || s[0] == '@') && s + 1 == tbrack) {
	if ((v->isarr || IS_UNSET_VALUE(v)) && s[0] == '@')
	    v->isarr |= SCANPM_ISVAR_AT;
	v->start = 0;
	v->end = -1;
	s += 2;
    } else {
	zlong we = 0, dummy;
	int startprevlen, startnextlen;

	start = getarg(&s, &inv, v, 0, &we, &startprevlen, &startnextlen);

	if (inv) {
	    if (!v->isarr && start != 0) {
		char *t, *p;
		t = getstrvalue(v);
		/*
		 * Note for the confused (= pws): this is an inverse
		 * offset so at this stage we need to convert from
		 * the immediate offset into the value that we have
		 * into a logical character position.
		 */
		if (start > 0) {
		    int nstart = 0;
		    char *target = t + start - startprevlen;

		    p = t;
		    MB_METACHARINIT();
		    while (*p) {
			/*
			 * move up characters, counting how many we
			 * found
			 */
			p += MB_METACHARLEN(p);
			if (p < target)
			    nstart++;
			else {
			    if (p == target)
				nstart++;
			    else
				p = target; /* pretend we hit exactly */
			    break;
			}
		    }
		    /* if start was too big, keep the difference */
		    start = nstart + (target - p) + 1;
		} else {
		    zlong startoff = start + strlen(t);
#ifdef DEBUG
		    dputs("BUG: can't have negative inverse offsets???");
#endif
		    if (startoff < 0) {
			/* invalid: keep index but don't dereference */
			start = startoff;
		    } else {
			/* find start in full characters */
			MB_METACHARINIT();
			for (p = t; p < t + startoff;)
			    p += MB_METACHARLEN(p);
			start = - MB_METASTRLEN(p);
		    }
		}
	    }
	    if (start > 0 && (isset(KSHARRAYS) || (v->pm->node.flags & PM_HASHED)))
		start--;
	    if (v->isarr != SCANPM_WANTINDEX) {
		v->flags |= VALFLAG_INV;
		v->isarr = 0;
		v->start = start;
		v->end = start + 1;
	    }
	    if (*s == ',') {
		zerr("invalid subscript");
		*tbrack = ']';
		*pptr = tbrack+1;
		return 1;
	    }
	    if (s == tbrack)
		s++;
	} else {
	    int com;

	    if ((com = (*s == ','))) {
		s++;
		end = getarg(&s, &inv, v, 1, &dummy, NULL, NULL);
	    } else {
		end = we ? we : start;
	    }
	    if (start != end)
		com = 1;
	    /*
	     * Somehow the logic sometimes forces us to use the previous
	     * or next character to what we would expect, which is
	     * why we had to calculate them in getarg().
	     */
	    if (start > 0)
		start -= startprevlen;
	    else if (start == 0 && end == 0)
	    {
		/*
		 * Strictly, this range is entirely off the
		 * start of the available index range.
		 * This can't happen with KSH_ARRAYS; we already
		 * altered the start index in getarg().
		 * Are we being strict?
		 */
		if (isset(KSHZEROSUBSCRIPT)) {
		    /*
		     * We're not.
		     * Treat this as accessing the first element of the
		     * array.
		     */
		    end = startnextlen;
		} else {
		    /*
		     * We are.  Flag that this range is invalid
		     * for setting elements.  Set the indexes
		     * to a range that returns empty for other accesses.
		     */
		    v->flags |= VALFLAG_EMPTY;
		    start = -1;
		    com = 1;
		}
	    }
	    if (s == tbrack) {
		s++;
		if (v->isarr && !com &&
		    (!(v->isarr & SCANPM_MATCHMANY) ||
		     !(v->isarr & (SCANPM_MATCHKEY | SCANPM_MATCHVAL |
				   SCANPM_KEYMATCH))))
		    v->isarr = 0;
		v->start = start;
		v->end = end;
	    } else
		s = *pptr;
	}
    }
    *tbrack = ']';
    *pptr = s;
    return 0;
}


/**/
mod_export Value
getvalue(Value v, char **pptr, int bracks)
{
  return fetchvalue(v, pptr, bracks, 0);
}

/**/
mod_export Value
fetchvalue(Value v, char **pptr, int bracks, int flags)
{
    char *s, *t, *ie;
    char sav, c;
    int ppar = 0;

    s = t = *pptr;

    if (idigit(c = *s)) {
	if (bracks >= 0)
	    ppar = zstrtol(s, &s, 10);
	else
	    ppar = *s++ - '0';
    }
    else if ((ie = itype_end(s, IIDENT, 0)) != s)
	s = ie;
    else if (c == Quest)
	*s++ = '?';
    else if (c == Pound)
	*s++ = '#';
    else if (c == String)
	*s++ = '$';
    else if (c == Qstring)
	*s++ = '$';
    else if (c == Star)
	*s++ = '*';
    else if (IS_DASH(c))
	*s++ = '-';
    else if (c == '#' || c == '?' || c == '$' ||
	     c == '!' || c == '@' || c == '*')
	s++;
    else
	return NULL;

    if ((sav = *s))
	*s = '\0';
    if (ppar) {
	if (v)
	    memset(v, 0, sizeof(*v));
	else
	    v = (Value) hcalloc(sizeof *v);
	v->pm = argvparam;
	v->flags = 0;
	v->start = ppar - 1;
	v->end = ppar;
	if (sav)
	    *s = sav;
    } else {
	Param pm;
	int isvarat;

        isvarat = (t[0] == '@' && !t[1]);
	pm = (Param) paramtab->getnode(paramtab, *t == '0' ? "0" : t);
	if (sav)
	    *s = sav;
	*pptr = s;
	if (!pm || (pm->node.flags & PM_UNSET))
	    return NULL;
	if (v)
	    memset(v, 0, sizeof(*v));
	else
	    v = (Value) hcalloc(sizeof *v);
	if (PM_TYPE(pm->node.flags) & (PM_ARRAY|PM_HASHED)) {
	    /* Overload v->isarr as the flag bits for hashed arrays. */
	    v->isarr = flags | (isvarat ? SCANPM_ISVAR_AT : 0);
	    /* If no flags were passed, we need something to represent *
	     * `true' yet differ from an explicit WANTVALS.  Use a     *
	     * special flag for this case.                             */
	    if (!v->isarr)
		v->isarr = SCANPM_ARRONLY;
	}
	v->pm = pm;
	v->flags = 0;
	v->start = 0;
	v->end = -1;
	if (bracks > 0 && (*s == '[' || *s == Inbrack)) {
	    if (getindex(&s, v, flags)) {
		*pptr = s;
		return v;
	    }
	} else if (!(flags & SCANPM_ASSIGNING) && v->isarr &&
		   itype_end(t, IIDENT, 1) != t && isset(KSHARRAYS))
	    v->end = 1, v->isarr = 0;
    }
    if (!bracks && *s)
	return NULL;
    *pptr = s;
#if 0
    /*
     * Check for large subscripts that might be erroneous.
     * This code is too gross in several ways:
     * - the limit is completely arbitrary
     * - the test vetoes operations on existing arrays
     * - it's not at all clear a general test on large arrays of
     *   this kind is any use.
     *
     * Until someone comes up with workable replacement code it's
     * therefore commented out.
     */
    if (v->start > MAX_ARRLEN) {
	zerr("subscript too %s: %d", "big", v->start + !isset(KSHARRAYS));
	return NULL;
    }
    if (v->start < -MAX_ARRLEN) {
	zerr("subscript too %s: %d", "small", v->start);
	return NULL;
    }
    if (v->end > MAX_ARRLEN+1) {
	zerr("subscript too %s: %d", "big", v->end - !!isset(KSHARRAYS));
	return NULL;
    }
    if (v->end < -MAX_ARRLEN) {
	zerr("subscript too %s: %d", "small", v->end);
	return NULL;
    }
#endif
    return v;
}

/**/
mod_export char *
getstrvalue(Value v)
{
    char *s, **ss;
    char buf[BDIGBUFSIZE];
    int len;

    if (!v)
	return hcalloc(1);

    if ((v->flags & VALFLAG_INV) && !(v->pm->node.flags & PM_HASHED)) {
	sprintf(buf, "%d", v->start);
	s = dupstring(buf);
	return s;
    }

    switch(PM_TYPE(v->pm->node.flags)) {
    case PM_HASHED:
	/* (!v->isarr) should be impossible unless emulating ksh */
	if (!v->isarr && EMULATION(EMULATE_KSH)) {
	    s = dupstring("[0]");
	    if (getindex(&s, v, 0) == 0)
		s = getstrvalue(v);
	    return s;
	} /* else fall through */
    case PM_ARRAY:
	ss = getvaluearr(v);
	if (v->isarr)
	    s = sepjoin(ss, NULL, 1);
	else {
<<<<<<< HEAD
	    if (v->start < 0)
		v->start += arrlen(ss);
	    s = (arrlen_le(ss, v->start) || v->start < 0) ?
		(char *) hcalloc(1) : ss[v->start];
=======
	    if (v->pm->node.flags & PM_CACHELEN) {
		int len = arrcachelen(v->pm);
		if (v->pm->node.flags & PM_CHECKLEN)
		    assert(v->pm->length == arrlen(ss));
		if (v->start < 0)
		    v->start += len;
		s = (v->start >= len || v->start < 0) ?
		    (char *) hcalloc(1) : ss[v->start];
	    } else {
		int len = arrlen(ss);
		if (v->start < 0)
		    v->start += len;
		s = (v->start >= len || v->start < 0) ?
		    (char *) hcalloc(1) : ss[v->start];
	    }
>>>>>>> f4ab07b4
	}
	return s;
    case PM_INTEGER:
	convbase(buf, v->pm->gsu.i->getfn(v->pm), v->pm->base);
	s = dupstring(buf);
	break;
    case PM_EFLOAT:
    case PM_FFLOAT:
	s = convfloat(v->pm->gsu.f->getfn(v->pm),
		      v->pm->base, v->pm->node.flags, NULL);
	break;
    case PM_SCALAR:
	s = v->pm->gsu.s->getfn(v->pm);
	break;
    default:
	s = "";
	DPUTS(1, "BUG: param node without valid type");
	break;
    }

    if (v->flags & VALFLAG_SUBST) {
	if (v->pm->node.flags & (PM_LEFT|PM_RIGHT_B|PM_RIGHT_Z)) {
	    unsigned int fwidth = v->pm->width ? v->pm->width : MB_METASTRLEN(s);
	    switch (v->pm->node.flags & (PM_LEFT | PM_RIGHT_B | PM_RIGHT_Z)) {
		char *t, *tend;
		unsigned int t0;

	    case PM_LEFT:
	    case PM_LEFT | PM_RIGHT_Z:
		t = s;
		if (v->pm->node.flags & PM_RIGHT_Z)
		    while (*t == '0')
			t++;
		else
		    while (iblank(*t))
			t++;
		MB_METACHARINIT();
		for (tend = t, t0 = 0; t0 < fwidth && *tend; t0++)
		    tend += MB_METACHARLEN(tend);
		/*
		 * t0 is the number of characters from t used,
		 * hence (fwidth - t0) is the number of padding
		 * characters.  fwidth is a misnomer: we use
		 * character counts, not character widths.
		 *
		 * (tend - t) is the number of bytes we need
		 * to get fwidth characters or the entire string;
		 * the characters may be multiple bytes.
		 */
		fwidth -= t0; /* padding chars remaining */
		t0 = tend - t; /* bytes to copy from string */
		s = (char *) hcalloc(t0 + fwidth + 1);
		memcpy(s, t, t0);
		if (fwidth)
		    memset(s + t0, ' ', fwidth);
		s[t0 + fwidth] = '\0';
		break;
	    case PM_RIGHT_B:
	    case PM_RIGHT_Z:
	    case PM_RIGHT_Z | PM_RIGHT_B:
		{
		    int zero = 1;
		    /* Calculate length in possibly multibyte chars */
		    unsigned int charlen = MB_METASTRLEN(s);

		    if (charlen < fwidth) {
			char *valprefend = s;
			int preflen;
			if (v->pm->node.flags & PM_RIGHT_Z) {
			    /*
			     * This is a documented feature: when deciding
			     * whether to pad with zeroes, ignore
			     * leading blanks already in the value;
			     * only look for numbers after that.
			     * Not sure how useful this really is.
			     * It's certainly confusing to code around.
			     */
			    for (t = s; iblank(*t); t++)
				;
			    /*
			     * Allow padding after initial minus
			     * for numeric variables.
			     */
			    if ((v->pm->node.flags &
				 (PM_INTEGER|PM_EFLOAT|PM_FFLOAT)) &&
				*t == '-')
				t++;
			    /*
			     * Allow padding after initial 0x or
			     * base# for integer variables.
			     */
			    if (v->pm->node.flags & PM_INTEGER) {
				if (isset(CBASES) &&
				    t[0] == '0' && t[1] == 'x')
				    t += 2;
				else if ((valprefend = strchr(t, '#')))
				    t = valprefend + 1;
			    }
			    valprefend = t;
			    if (!*t)
				zero = 0;
			    else if (v->pm->node.flags &
				     (PM_INTEGER|PM_EFLOAT|PM_FFLOAT)) {
				/* zero always OK */
			    } else if (!idigit(*t))
				zero = 0;
			}
			/* number of characters needed for padding */
			fwidth -= charlen;
			/* bytes from original string */
			t0 = strlen(s);
			t = (char *) hcalloc(fwidth + t0 + 1);
			/* prefix guaranteed to be single byte chars */
			preflen = valprefend - s;
			memset(t + preflen, 
			       (((v->pm->node.flags & PM_RIGHT_B)
				 || !zero) ?       ' ' : '0'), fwidth);
			/*
			 * Copy - or 0x or base# before any padding
			 * zeroes.
			 */
			if (preflen)
			    memcpy(t, s, preflen);
			memcpy(t + preflen + fwidth,
			       valprefend, t0 - preflen);
			t[fwidth + t0] = '\0';
			s = t;
		    } else {
			/* Need to skip (charlen - fwidth) chars */
			for (t0 = charlen - fwidth; t0; t0--)
			    s += MB_METACHARLEN(s);
		    }
		}
		break;
	    }
	}
	switch (v->pm->node.flags & (PM_LOWER | PM_UPPER)) {
	case PM_LOWER:
	    s = casemodify(s, CASMOD_LOWER);
	    break;
	case PM_UPPER:
	    s = casemodify(s, CASMOD_UPPER);
	    break;
	}
    }
    if (v->start == 0 && v->end == -1)
	return s;

    len = strlen(s);
    if (v->start < 0) {
	v->start += len;
	if (v->start < 0)
	    v->start = 0;
    }
    if (v->end < 0) {
	v->end += len;
	if (v->end >= 0) {
	    char *eptr = s + v->end;
	    if (*eptr)
		v->end += MB_METACHARLEN(eptr);
	}
    }

    s = (v->start > len) ? dupstring("") :
	dupstring_wlen(s + v->start, len - v->start);

    if (v->end <= v->start)
	s[0] = '\0';
    else if (v->end - v->start <= len - v->start)
	s[v->end - v->start] = '\0';

    return s;
}

static char *nular[] = {"", NULL};

/**/
mod_export char **
getarrvalue(Value v)
{
    char **s;

    if (!v)
	return arrdup(nular);
    else if (IS_UNSET_VALUE(v))
	return arrdup(&nular[1]);
    if (v->flags & VALFLAG_INV) {
	char buf[DIGBUFSIZE];

	s = arrdup(nular);
	sprintf(buf, "%d", v->start);
	s[0] = dupstring(buf);
	return s;
    }
    s = getvaluearr(v);
    if (v->start == 0 && v->end == -1)
	return s;
<<<<<<< HEAD
    if (v->start < 0)
	v->start += arrlen(s);
    if (v->end < 0)
	v->end += arrlen(s) + 1;

    /* Null if 1) array too short, 2) index still negative */
    if (v->end <= v->start) {
	s = arrdup_max(nular, 0);
    }
    else if (v->start < 0) {
	s = arrdup_max(nular, 1);
    }
    else if (arrlen_le(s, v->start)) {
	/* Handle $ary[i,i] consistently for any $i > $#ary
	 * and $ary[i,j] consistently for any $j > $i > $#ary
	 */
	s = arrdup_max(nular, v->end - (v->start + 1));
    }
    else {
        /* Copy to a point before the end of the source array:
         * arrdup_max will copy at most v->end - v->start elements,
         * starting from v->start element. Original code said:
	 *  s[v->end - v->start] = NULL
         * which means that there are exactly the same number of
         * elements as the value of the above *0-based* index.
         */
	s = arrdup_max(s + v->start, v->end - v->start);
    }

=======
    if (v->pm->node.flags & PM_CACHELEN) {
	int len = arrcachelen(v->pm);
	if (v->pm->node.flags & PM_CHECKLEN)
	    assert(v->pm->length == arrlen(s));
	if (v->start < 0)
	    v->start += v->pm->length;
	if (v->end < 0)
	    v->end += v->pm->length + 1;
	if (v->start > v->pm->length || v->start < 0)
	    s = arrdup(nular);
	else
	    s = arrdup(s + v->start);
	if (v->end <= v->start)
	    s[0] = NULL;
	//XXX[badarrays] s just changed above but here we use the same
	//               cached length possible cause of problems
	else if (v->end - v->start <= v->pm->length)
	    s[v->end - v->start] = NULL;
    } else {
	if (v->start < 0)
	   v->start += arrlen(s);
	if (v->end < 0)
	   v->end += arrlen(s) + 1;
	if (v->start > arrlen(s) || v->start < 0)
	   s = arrdup(nular);
	else
	   s = arrdup(s + v->start);
	if (v->end <= v->start)
	   s[0] = NULL;
	else if (v->end - v->start <= arrlen(s))
	   s[v->end - v->start] = NULL;
    }
>>>>>>> f4ab07b4
    return s;
}

/**/
mod_export zlong
getintvalue(Value v)
{
    if (!v)
	return 0;
    if (v->flags & VALFLAG_INV)
	return v->start;
    if (v->isarr) {
	char **arr = getarrvalue(v);
	if (arr) {
	    char *scal = sepjoin(arr, NULL, 1);
	    return mathevali(scal);
	} else
	    return 0;
    }
    if (PM_TYPE(v->pm->node.flags) == PM_INTEGER)
	return v->pm->gsu.i->getfn(v->pm);
    if (v->pm->node.flags & (PM_EFLOAT|PM_FFLOAT))
	return (zlong)v->pm->gsu.f->getfn(v->pm);
    return mathevali(getstrvalue(v));
}

/**/
mnumber
getnumvalue(Value v)
{
    mnumber mn;
    mn.type = MN_INTEGER;


    if (!v) {
	mn.u.l = 0;
    } else if (v->flags & VALFLAG_INV) {
	mn.u.l = v->start;
    } else if (v->isarr) {
	char **arr = getarrvalue(v);
	if (arr) {
	    char *scal = sepjoin(arr, NULL, 1);
	    return matheval(scal);
	} else
	    mn.u.l = 0;
    } else if (PM_TYPE(v->pm->node.flags) == PM_INTEGER) {
	mn.u.l = v->pm->gsu.i->getfn(v->pm);
    } else if (v->pm->node.flags & (PM_EFLOAT|PM_FFLOAT)) {
	mn.type = MN_FLOAT;
	mn.u.d = v->pm->gsu.f->getfn(v->pm);
    } else
	return matheval(getstrvalue(v));
    return mn;
}

/**/
void
export_param(Param pm)
{
    char buf[BDIGBUFSIZE], *val;

    if (PM_TYPE(pm->node.flags) & (PM_ARRAY|PM_HASHED)) {
#if 0	/* Requires changes elsewhere in params.c and builtin.c */
	if (EMULATION(EMULATE_KSH) /* isset(KSHARRAYS) */) {
	    struct value v;
	    v.isarr = 1;
	    v.flags = 0;
	    v.start = 0;
	    v.end = -1;
	    val = getstrvalue(&v);
	} else
#endif
	    return;
    } else if (PM_TYPE(pm->node.flags) == PM_INTEGER)
	convbase(val = buf, pm->gsu.i->getfn(pm), pm->base);
    else if (pm->node.flags & (PM_EFLOAT|PM_FFLOAT))
	val = convfloat(pm->gsu.f->getfn(pm), pm->base,
			pm->node.flags, NULL);
    else
	val = pm->gsu.s->getfn(pm);

    addenv(pm, val);
}

/**/
mod_export void
setstrvalue(Value v, char *val)
{
    assignstrvalue(v, val, 0);
}

/**/
mod_export void
assignstrvalue(Value v, char *val, int flags)
{
    if (unset(EXECOPT))
	return;
    if (v->pm->node.flags & PM_READONLY) {
	zerr("read-only variable: %s", v->pm->node.nam);
	zsfree(val);
	return;
    }
    if ((v->pm->node.flags & PM_RESTRICTED) && isset(RESTRICTED)) {
	zerr("%s: restricted", v->pm->node.nam);
	zsfree(val);
	return;
    }
    if ((v->pm->node.flags & PM_HASHED) &&
	(v->isarr & (SCANPM_MATCHMANY|SCANPM_ARRONLY))) {
	zerr("%s: attempt to set slice of associative array", v->pm->node.nam);
	zsfree(val);
	return;
    }
    if (v->flags & VALFLAG_EMPTY) {
	zerr("%s: assignment to invalid subscript range", v->pm->node.nam);
	zsfree(val);
	return;
    }
    v->pm->node.flags &= ~PM_UNSET;
    switch (PM_TYPE(v->pm->node.flags)) {
    case PM_SCALAR:
	if (v->start == 0 && v->end == -1) {
	    v->pm->gsu.s->setfn(v->pm, val);
	    if ((v->pm->node.flags & (PM_LEFT | PM_RIGHT_B | PM_RIGHT_Z)) &&
		!v->pm->width)
		v->pm->width = strlen(val);
	} else {
	    char *z, *x;
            int zlen, vlen, newsize;

            z = v->pm->gsu.s->getfn(v->pm);
            zlen = strlen(z);

	    if ((v->flags & VALFLAG_INV) && unset(KSHARRAYS))
		v->start--, v->end--;
	    if (v->start < 0) {
		v->start += zlen;
		if (v->start < 0)
		    v->start = 0;
	    }
	    if (v->start > zlen)
		v->start = zlen;
	    if (v->end < 0) {
		v->end += zlen;
		if (v->end < 0) {
		    v->end = 0;
		} else if (v->end >= zlen) {
		    v->end = zlen;
		} else {
#ifdef MULTIBYTE_SUPPORT
		    if (isset(MULTIBYTE)) {
			v->end += MB_METACHARLEN(z + v->end);
		    } else {
			v->end++;
		    }
#else
		    v->end++;
#endif
		}
	    }
	    else if (v->end > zlen)
		v->end = zlen;

            vlen = strlen(val);
            /* Characters preceding start index +
               characters of what is assigned +
               characters following end index */
            newsize = v->start + vlen + (zlen - v->end);

            /* Does new size differ? */
            if (newsize != zlen || v->pm->gsu.s->setfn != strsetfn) {
                x = (char *) zalloc(newsize + 1);
                strncpy(x, z, v->start);
                strcpy(x + v->start, val);
                strcat(x + v->start, z + v->end);
                v->pm->gsu.s->setfn(v->pm, x);
            } else {
		Param pm = v->pm;
                /* Size doesn't change, can limit actions to only
                 * overwriting bytes in already allocated string */
                strncpy(z + v->start, val, vlen);
		/* Implement remainder of strsetfn */
		if (!(pm->node.flags & PM_HASHELEM) &&
		    ((pm->node.flags & PM_NAMEDDIR) ||
		     isset(AUTONAMEDIRS))) {
		    pm->node.flags |= PM_NAMEDDIR;
		    adduserdir(pm->node.nam, z, 0, 0);
		}
            }
            zsfree(val);
	}
	break;
    case PM_INTEGER:
	if (val) {
	    zlong ival;
	    if (flags & ASSPM_ENV_IMPORT) {
		char *ptr;
		ival = zstrtol_underscore(val, &ptr, 0, 1);
	    } else
		ival = mathevali(val);
	    v->pm->gsu.i->setfn(v->pm, ival);
	    if ((v->pm->node.flags & (PM_LEFT | PM_RIGHT_B | PM_RIGHT_Z)) &&
		!v->pm->width)
		v->pm->width = strlen(val);
	    zsfree(val);
	}
	if (!v->pm->base && lastbase != -1)
	    v->pm->base = lastbase;
	break;
    case PM_EFLOAT:
    case PM_FFLOAT:
	if (val) {
	    mnumber mn;
	    if (flags & ASSPM_ENV_IMPORT) {
		char *ptr;
		mn.type = MN_FLOAT;
		mn.u.d = strtod(val, &ptr);
	    } else
		mn = matheval(val);
	    v->pm->gsu.f->setfn(v->pm, (mn.type & MN_FLOAT) ? mn.u.d :
			       (double)mn.u.l);
	    if ((v->pm->node.flags & (PM_LEFT | PM_RIGHT_B | PM_RIGHT_Z)) &&
		!v->pm->width)
		v->pm->width = strlen(val);
	    zsfree(val);
	}
	break;
    case PM_ARRAY:
	{
	    char **ss = (char **) zalloc(2 * sizeof(char *));

	    ss[0] = val;
	    ss[1] = NULL;
	    setarrvalue(v, ss);
	}
	break;
    case PM_HASHED:
        {
	    if (foundparam == NULL)
	    {
		zerr("%s: attempt to set associative array to scalar",
		     v->pm->node.nam);
		zsfree(val);
		return;
	    }
	    else
		foundparam->gsu.s->setfn(foundparam, val);
        }
	break;
    }
    if ((!v->pm->env && !(v->pm->node.flags & PM_EXPORTED) &&
	 !(isset(ALLEXPORT) && !(v->pm->node.flags & PM_HASHELEM))) ||
	(v->pm->node.flags & PM_ARRAY) || v->pm->ename)
	return;
    export_param(v->pm);
}

/**/
void
setnumvalue(Value v, mnumber val)
{
    char buf[BDIGBUFSIZE], *p;

    if (unset(EXECOPT))
	return;
    if (v->pm->node.flags & PM_READONLY) {
	zerr("read-only variable: %s", v->pm->node.nam);
	return;
    }
    if ((v->pm->node.flags & PM_RESTRICTED) && isset(RESTRICTED)) {
	zerr("%s: restricted", v->pm->node.nam);
	return;
    }
    switch (PM_TYPE(v->pm->node.flags)) {
    case PM_SCALAR:
    case PM_ARRAY:
	if ((val.type & MN_INTEGER) || outputradix) {
	    if (!(val.type & MN_INTEGER))
		val.u.l = (zlong) val.u.d;
	    p = convbase_underscore(buf, val.u.l, outputradix,
				    outputunderscore);
	} else
	    p = convfloat_underscore(val.u.d, outputunderscore);
	setstrvalue(v, ztrdup(p));
	break;
    case PM_INTEGER:
	v->pm->gsu.i->setfn(v->pm, (val.type & MN_INTEGER) ? val.u.l :
			    (zlong) val.u.d);
	setstrvalue(v, NULL);
	break;
    case PM_EFLOAT:
    case PM_FFLOAT:
	v->pm->gsu.f->setfn(v->pm, (val.type & MN_INTEGER) ?
			    (double)val.u.l : val.u.d);
	setstrvalue(v, NULL);
	break;
    }
}

/**/
mod_export void
setarrvalue(Value v, char **val)
{
    if (unset(EXECOPT))
	return;
    if (v->pm->node.flags & PM_READONLY) {
	zerr("read-only variable: %s", v->pm->node.nam);
	freearray(val);
	return;
    }
    if ((v->pm->node.flags & PM_RESTRICTED) && isset(RESTRICTED)) {
	zerr("%s: restricted", v->pm->node.nam);
	freearray(val);
	return;
    }
    if (!(PM_TYPE(v->pm->node.flags) & (PM_ARRAY|PM_HASHED))) {
	freearray(val);
	zerr("%s: attempt to assign array value to non-array",
	     v->pm->node.nam);
	return;
    }
    if (v->flags & VALFLAG_EMPTY) {
	zerr("%s: assignment to invalid subscript range", v->pm->node.nam);
	freearray(val);
	return;
    }

    if (v->start == 0 && v->end == -1) {
	if (PM_TYPE(v->pm->node.flags) == PM_HASHED)
	    arrhashsetfn(v->pm, val, 0);
	else
	    v->pm->gsu.a->setfn(v->pm, val);
    } else if (v->start == -1 && v->end == 0 &&
    	    PM_TYPE(v->pm->node.flags) == PM_HASHED) {
    	arrhashsetfn(v->pm, val, 1);
    } else if ((PM_TYPE(v->pm->node.flags) == PM_HASHED)) {
	freearray(val);
	zerr("%s: attempt to set slice of associative array",
	     v->pm->node.nam);
	return;
    } else {
	char **const old = v->pm->gsu.a->getfn(v->pm);
	char **new;
	char **p, **q, **r; /* index variables */
	int pre_assignment_length = arrcachelen(v->pm);
	int post_assignment_length;
	int i;

	if (v->pm->node.flags & PM_CACHELEN) {
	    if (v->pm->node.flags & PM_CHECKLEN)
		assert(v->pm->length == arrlen(old));
	} else
	    pre_assignment_length = arrlen(old);
	q = old;

	if ((v->flags & VALFLAG_INV) && unset(KSHARRAYS)) {
	    if (v->start > 0)
		v->start--;
	    v->end--;
	}
	if (v->start < 0) {
	    v->start += pre_assignment_length;
	    if (v->start < 0)
		v->start = 0;
	}
	if (v->end < 0) {
	    v->end += pre_assignment_length + 1;
	    if (v->end < 0)
		v->end = 0;
	}
	if (v->end < v->start)
	    v->end = v->start;

	post_assignment_length = v->start + arrlen(val);
<<<<<<< HEAD
	if (v->end < pre_assignment_length) {
	    /* 
	     * Allocate room for array elements between the end of the slice `v'
	     * and the original array's end.
	     */
	    post_assignment_length += pre_assignment_length - v->end;
	}

	if (pre_assignment_length == post_assignment_length
	    && v->pm->gsu.a->setfn == arrsetfn
	    /* ... and isn't something that arrsetfn() treats specially */
	    && 0 == (v->pm->node.flags & (PM_SPECIAL|PM_UNIQUE))
	    && NULL == v->pm->ename)
	{
	    /* v->start is 0-based */
	    p = old + v->start;
	    for (r = val; *r;) {
		/* Free previous string */
		zsfree(*p);
		/* Give away ownership of the string */
		*p++ = *r++;
	    }
	} else {
            /* arr+=( ... )
             * arr[${#arr}+x,...]=( ... ) */
            if (post_assignment_length > pre_assignment_length &&
                    pre_assignment_length <= v->start &&
                    pre_assignment_length > 0 &&
                    v->pm->gsu.a->setfn == arrsetfn)
            {
                p = new = (char **) zrealloc(old, sizeof(char *)
                                           * (post_assignment_length + 1));

                p += pre_assignment_length; /* after old elements */

                /* Consider 1 < 0, case for a=( 1 ); a[1,..] =
                 *          1 < 1, case for a=( 1 ); a[2,..] = */
                if (pre_assignment_length < v->start) {
                    for (i = pre_assignment_length; i < v->start; i++) {
                        *p++ = ztrdup("");
                    }
                }

                for (r = val; *r;) {
                    /* Give away ownership of the string */
                    *p++ = *r++;
                }

                /* v->end doesn't matter:
                 * a=( 1 2 ); a[4,100]=( a b ); echo "${(q@)a}"
                 * 1 2 '' a b */
                *p = NULL;

                v->pm->u.arr = NULL;
                v->pm->gsu.a->setfn(v->pm, new);
            } else {
                p = new = (char **) zalloc(sizeof(char *)
                                           * (post_assignment_length + 1));
                for (i = 0; i < v->start; i++)
                    *p++ = i < pre_assignment_length ? ztrdup(*q++) : ztrdup("");
                for (r = val; *r;) {
                    /* Give away ownership of the string */
                    *p++ = *r++;
                }
                if (v->end < pre_assignment_length)
                    for (q = old + v->end; *q;)
                        *p++ = ztrdup(*q++);
                *p = NULL;

                v->pm->gsu.a->setfn(v->pm, new);
            }

	    DPUTS2(p - new != post_assignment_length, "setarrvalue: wrong allocation: %d 1= %lu",
		   post_assignment_length, (unsigned long)(p - new));
	}

        /* Ownership of all strings has been
         * given away, can plainly free */
	free(val);
=======
	if (v->end <= pre_assignment_length)
	    post_assignment_length += pre_assignment_length - v->end + 1;

	p = new = (char **) zshcalloc(sizeof(char *)
		                      * (post_assignment_length + 1));

	for (i = 0; i < v->start; i++)
	    *p++ = i < pre_assignment_length ? ztrdup(*q++) : ztrdup("");
	for (r = val; *r;)
	    *p++ = ztrdup(*r++);
	if (v->end < pre_assignment_length)
	    for (q = old + v->end; *q;)
		*p++ = ztrdup(*q++);
	*p = NULL;

	v->pm->gsu.a->setfn(v->pm, new);
	v->pm->length = post_assignment_length;
	freearray(val);
>>>>>>> f4ab07b4
    }
}

/* Retrieve an integer parameter */

/**/
mod_export zlong
getiparam(char *s)
{
    struct value vbuf;
    Value v;

    if (!(v = getvalue(&vbuf, &s, 1)))
	return 0;
    return getintvalue(v);
}

/* Retrieve a numerical parameter, either integer or floating */

/**/
mnumber
getnparam(char *s)
{
    struct value vbuf;
    Value v;

    if (!(v = getvalue(&vbuf, &s, 1))) {
	mnumber mn;
	mn.type = MN_INTEGER;
	mn.u.l = 0;
	return mn;
    }
    return getnumvalue(v);
}

/* Retrieve a scalar (string) parameter */

/**/
mod_export char *
getsparam(char *s)
{
    struct value vbuf;
    Value v;

    if (!(v = getvalue(&vbuf, &s, 0)))
	return NULL;
    return getstrvalue(v);
}

/**/
mod_export char *
getsparam_u(char *s)
{
    if ((s = getsparam(s)))
	return unmetafy(s, NULL);
    return s;
}

/* Retrieve an array parameter */

/**/
mod_export char **
getaparam(char *s, int *len)
{
    struct value vbuf;
    Value v;

    if (!idigit(*s) && (v = getvalue(&vbuf, &s, 0)) &&
	PM_TYPE(v->pm->node.flags) == PM_ARRAY)
    {
	if (len) {
	    if (v->pm->node.flags & PM_CACHELEN) {
		*len = arrcachelen(v->pm);
		if (v->pm->node.flags & PM_CHECKLEN)
		    assert (*len == arrlen(v->pm->gsu.a->getfn(v->pm)));
	    } else
		*len = arrlen(v->pm->gsu.a->getfn(v->pm));
	}
	//fprintf(stderr, "%i %i\n", v->pm->length, arrlen(v->pm->gsu.a->getfn(v->pm)));
	return v->pm->gsu.a->getfn(v->pm);
    }
    return NULL;
}

/* Retrieve an assoc array parameter as an array */

/**/
mod_export char **
gethparam(char *s)
{
    struct value vbuf;
    Value v;

    if (!idigit(*s) && (v = getvalue(&vbuf, &s, 0)) &&
	PM_TYPE(v->pm->node.flags) == PM_HASHED)
	return paramvalarr(v->pm->gsu.h->getfn(v->pm), SCANPM_WANTVALS);
    return NULL;
}

/* Retrieve the keys of an assoc array parameter as an array */

/**/
mod_export char **
gethkparam(char *s)
{
    struct value vbuf;
    Value v;

    if (!idigit(*s) && (v = getvalue(&vbuf, &s, 0)) &&
	PM_TYPE(v->pm->node.flags) == PM_HASHED)
	return paramvalarr(v->pm->gsu.h->getfn(v->pm), SCANPM_WANTKEYS);
    return NULL;
}

/*
 * Function behind WARNCREATEGLOBAL and WARNNESTEDVAR option.
 *
 * For WARNNESTEDVAR:
 * Called when the variable is created.
 * Apply heuristics to see if this variable was just created
 * globally but in a local context.
 *
 * For WARNNESTEDVAR:
 * Called when the variable already exists and is set.
 * Apply heuristics to see if this variable is setting
 * a variable that was created in a less nested function
 * or globally.
 */

/**/
static void
check_warn_pm(Param pm, const char *pmtype, int created,
	      int may_warn_about_nested_vars)
{
    Funcstack i;

    if (!may_warn_about_nested_vars && !created)
	return;

    if (created && isset(WARNCREATEGLOBAL)) {
	if (locallevel <= forklevel || pm->level != 0)
	    return;
    } else if (!created && isset(WARNNESTEDVAR)) {
	if (pm->level >= locallevel)
	    return;
    } else
	return;

    if (pm->node.flags & PM_SPECIAL)
	return;

    for (i = funcstack; i; i = i->prev) {
	if (i->tp == FS_FUNC) {
	    char *msg;
	    DPUTS(!i->name, "funcstack entry with no name");
	    msg = created ?
		"%s parameter %s created globally in function %s" :
		"%s parameter %s set in enclosing scope in function %s";
	    zwarn(msg, pmtype, pm->node.nam, i->name);
	    break;
	}
    }
}

/**/
mod_export Param
assignsparam(char *s, char *val, int flags)
{
    struct value vbuf;
    Value v;
    char *t = s;
    char *ss, *copy, *var;
    size_t lvar;
    mnumber lhs, rhs;
    int sstart, created = 0;

    if (!isident(s)) {
	zerr("not an identifier: %s", s);
	zsfree(val);
	errflag |= ERRFLAG_ERROR;
	return NULL;
    }
    queue_signals();
    if ((ss = strchr(s, '['))) {
	*ss = '\0';
	if (!(v = getvalue(&vbuf, &s, 1))) {
	    createparam(t, PM_ARRAY);
	    created = 1;
	} else {
	    if (v->pm->node.flags & PM_READONLY) {
		zerr("read-only variable: %s", v->pm->node.nam);
		*ss = '[';
		zsfree(val);
		unqueue_signals();
		return NULL;
	    }
	    /*
	     * Parameter defined here is a temporary bogus one.
	     * Don't warn about anything.
	     */
	    flags &= ~ASSPM_WARN;
	}
	*ss = '[';
	v = NULL;
    } else {
	if (!(v = getvalue(&vbuf, &s, 1))) {
	    createparam(t, PM_SCALAR);
	    created = 1;
	} else if ((((v->pm->node.flags & PM_ARRAY) && !(flags & ASSPM_AUGMENT)) ||
	    	 (v->pm->node.flags & PM_HASHED)) &&
		 !(v->pm->node.flags & (PM_SPECIAL|PM_TIED)) && 
		 unset(KSHARRAYS)) {
	    unsetparam(t);
	    createparam(t, PM_SCALAR);
	    /* not regarded as a new creation */
	    v = NULL;
	}
    }
    if (!v && !(v = getvalue(&vbuf, &t, 1))) {
	unqueue_signals();
	zsfree(val);
	/* errflag |= ERRFLAG_ERROR; */
	return NULL;
    }
    if (flags & ASSPM_WARN)
	check_warn_pm(v->pm, "scalar", created, 1);
    if (flags & ASSPM_AUGMENT) {
	if (v->start == 0 && v->end == -1) {
	    switch (PM_TYPE(v->pm->node.flags)) {
	    case PM_SCALAR:
		v->start = INT_MAX;  /* just append to scalar value */
		break;
	    case PM_INTEGER:
	    case PM_EFLOAT:
	    case PM_FFLOAT:
		rhs = matheval(val);
		lhs = getnumvalue(v);
		if (lhs.type == MN_FLOAT) {
		    if ((rhs.type) == MN_FLOAT)
        		lhs.u.d = lhs.u.d + rhs.u.d;
		    else
			lhs.u.d = lhs.u.d + (double)rhs.u.l;
		} else {
        	    if ((rhs.type) == MN_INTEGER)
			lhs.u.l = lhs.u.l + rhs.u.l;
		    else
			lhs.u.l = lhs.u.l + (zlong)rhs.u.d;
		}
		setnumvalue(v, lhs);
    	    	unqueue_signals();
		zsfree(val);
		return v->pm; /* avoid later setstrvalue() call */
	    case PM_ARRAY:
	    	if (unset(KSHARRAYS)) {
		    if (v->pm->node.flags & PM_CACHELEN)
			v->start = arrcachelen(v->pm);
		    else
			v->start = arrlen(v->pm->gsu.a->getfn(v->pm));
		    v->end = v->start + 1;
		} else {
		    /* ksh appends scalar to first element */
		    v->end = 1;
		    goto kshappend;
		}
		break;
	    }
	} else {
	    switch (PM_TYPE(v->pm->node.flags)) {
	    case PM_SCALAR:
    		if (v->end > 0)
		    v->start = v->end;
		else
		    v->start = v->end = strlen(v->pm->gsu.s->getfn(v->pm)) +
			v->end + 1;
	    	break;
	    case PM_INTEGER:
	    case PM_EFLOAT:
	    case PM_FFLOAT:
		unqueue_signals();
		zerr("attempt to add to slice of a numeric variable");
		zsfree(val);
		return NULL;
	    case PM_ARRAY:
	      kshappend:
		/* treat slice as the end element */
		v->start = sstart = v->end > 0 ? v->end - 1 : v->end;
		v->isarr = 0;
		var = getstrvalue(v);
		v->start = sstart;
		copy = val;
		lvar = strlen(var);
		val = (char *)zalloc(lvar + strlen(val) + 1);
		strcpy(val, var);
		strcpy(val + lvar, copy);
		zsfree(copy);
		break;
	    }
	}
    }

    assignstrvalue(v, val, flags);
    unqueue_signals();
    return v->pm;
}

/**/
mod_export Param
setsparam(char *s, char *val)
{
    return assignsparam(s, val, ASSPM_WARN);
}

/**/
mod_export Param
assignaparam(char *s, char **val, int flags)
{
    struct value vbuf;
    Value v;
    char *t = s;
    char *ss;
    int created = 0;
    int may_warn_about_nested_vars = 1;

    if (!isident(s)) {
	zerr("not an identifier: %s", s);
	freearray(val);
	errflag |= ERRFLAG_ERROR;
	return NULL;
    }
    queue_signals();
    if ((ss = strchr(s, '['))) {
	*ss = '\0';
	if (!(v = getvalue(&vbuf, &s, 1))) {
	    createparam(t, PM_ARRAY);
	    created = 1;
	} else {
	    may_warn_about_nested_vars = 0;
	}
	*ss = '[';
	if (v && PM_TYPE(v->pm->node.flags) == PM_HASHED) {
	    unqueue_signals();
	    zerr("%s: attempt to set slice of associative array",
		 v->pm->node.nam);
	    freearray(val);
	    errflag |= ERRFLAG_ERROR;
	    return NULL;
	}
	v = NULL;
    } else {
	if (!(v = fetchvalue(&vbuf, &s, 1, SCANPM_ASSIGNING))) {
	    createparam(t, PM_ARRAY);
	    created = 1;
	} else if (!(PM_TYPE(v->pm->node.flags) & (PM_ARRAY|PM_HASHED)) &&
		 !(v->pm->node.flags & (PM_SPECIAL|PM_TIED))) {
	    int uniq = v->pm->node.flags & PM_UNIQUE;
	    if (flags & ASSPM_AUGMENT) {
	    	/* insert old value at the beginning of the val array */
		char **new;
		int lv = arrlen(val);

		v->pm->length = lv + 1;

		new = (char **) zalloc(sizeof(char *) * (lv + 2));
		*new = ztrdup(getstrvalue(v));
		memcpy(new+1, val, sizeof(char *) * (lv + 1));
		free(val);
		val = new;
	    }
	    unsetparam(t);
	    createparam(t, PM_ARRAY | uniq);
	    v = NULL;
	}
    }
    if (!v)
	if (!(v = fetchvalue(&vbuf, &t, 1, SCANPM_ASSIGNING))) {
	    unqueue_signals();
	    freearray(val);
	    /* errflag |= ERRFLAG_ERROR; */
	    return NULL;
	}

    if (flags & ASSPM_WARN)
	check_warn_pm(v->pm, "array", created, may_warn_about_nested_vars);
    if (flags & ASSPM_AUGMENT) {
    	if (v->start == 0 && v->end == -1) {
	    if (PM_TYPE(v->pm->node.flags) & PM_ARRAY) {
		if (v->pm->node.flags & PM_CACHELEN) {
		    v->start = 
			//arrlen(v->pm->gsu.a->getfn(v->pm));
			arrcachelen(v->pm);
		    if (v->pm->node.flags & PM_CHECKLEN)
			assert(v->pm->length == arrlen(v->pm->gsu.a->getfn(v->pm)));
		} else {
		    v->start = 
			arrlen(v->pm->gsu.a->getfn(v->pm));
		}
	    	v->end = v->start + 1;
	    } else if (PM_TYPE(v->pm->node.flags) & PM_HASHED)
	    	v->start = -1, v->end = 0;
	} else {
	    if (v->end > 0)
		v->start = v->end--;
	    else if (PM_TYPE(v->pm->node.flags) & PM_ARRAY) {
		if (v->pm->node.flags & PM_CACHELEN) {
		    v->end 
			//= arrlen(v->pm->gsu.a->getfn(v->pm)) + v->end;
			+= arrcachelen(v->pm);
		    if (v->pm->node.flags & PM_CHECKLEN)
			assert(v->pm->length == arrlen(v->pm->gsu.a->getfn(v->pm)));
		} else {
		    v->end 
			= arrlen(v->pm->gsu.a->getfn(v->pm)) + v->end;
		}
		v->start = v->end + 1;
	    }
	}
    }

    setarrvalue(v, val);
    unqueue_signals();
    return v->pm;
}


/**/
mod_export Param
setaparam(char *s, char **aval)
{
    return assignaparam(s, aval, ASSPM_WARN);
}

/**/
mod_export Param
sethparam(char *s, char **val)
{
    struct value vbuf;
    Value v;
    char *t = s;
    int checkcreate = 0;

    if (!isident(s)) {
	zerr("not an identifier: %s", s);
	freearray(val);
	errflag |= ERRFLAG_ERROR;
	return NULL;
    }
    if (strchr(s, '[')) {
	freearray(val);
	zerr("nested associative arrays not yet supported");
	errflag |= ERRFLAG_ERROR;
	return NULL;
    }
    if (unset(EXECOPT))
	return NULL;
    queue_signals();
    if (!(v = fetchvalue(&vbuf, &s, 1, SCANPM_ASSIGNING))) {
	createparam(t, PM_HASHED);
	checkcreate = 1;
    } else if (!(PM_TYPE(v->pm->node.flags) & PM_HASHED) &&
	     !(v->pm->node.flags & PM_SPECIAL)) {
	unsetparam(t);
	/* no WARNCREATEGLOBAL check here as parameter already existed */
	createparam(t, PM_HASHED);
	v = NULL;
    }
    if (!v)
	if (!(v = fetchvalue(&vbuf, &t, 1, SCANPM_ASSIGNING))) {
	    unqueue_signals();
	    /* errflag |= ERRFLAG_ERROR; */
	    return NULL;
	}
    check_warn_pm(v->pm, "associative array", checkcreate, 1);
    setarrvalue(v, val);
    unqueue_signals();
    return v->pm;
}


/*
 * Set a generic shell number, floating point or integer.
 * Option to warn on setting.
 */

/**/
mod_export Param
assignnparam(char *s, mnumber val, int flags)
{
    struct value vbuf;
    Value v;
    char *t = s, *ss;
    Param pm;
    int was_unset = 0;

    if (!isident(s)) {
	zerr("not an identifier: %s", s);
	errflag |= ERRFLAG_ERROR;
	return NULL;
    }
    if (unset(EXECOPT))
	return NULL;
    queue_signals();
    ss = strchr(s, '[');
    v = getvalue(&vbuf, &s, 1);
    if (v && (v->pm->node.flags & (PM_ARRAY|PM_HASHED)) &&
	!(v->pm->node.flags & (PM_SPECIAL|PM_TIED)) &&
	/*
	 * not sure what KSHARRAYS has got to do with this...
	 * copied this from assignsparam().
	 */
	unset(KSHARRAYS) && !ss) {
	unsetparam_pm(v->pm, 0, 1);
	was_unset = 1;
	s = t;
	v = NULL;
    }
    if (!v) {
	/* s has been updated by getvalue, so check again */
	ss = strchr(s, '[');
	if (ss)
	    *ss = '\0';
	pm = createparam(t, ss ? PM_ARRAY :
			 isset(POSIXIDENTIFIERS) ? PM_SCALAR :
			 (val.type & MN_INTEGER) ? PM_INTEGER : PM_FFLOAT);
	if (!pm)
	    pm = (Param) paramtab->getnode(paramtab, t);
	DPUTS(!pm, "BUG: parameter not created");
	if (ss) {
	    *ss = '[';
	} else if (val.type & MN_INTEGER) {
	    pm->base = outputradix;
	}
	if (!(v = getvalue(&vbuf, &t, 1))) {
	    DPUTS(!v, "BUG: value not found for new parameter");
	    /* errflag |= ERRFLAG_ERROR; */
	    unqueue_signals();
	    return NULL;
	}
	if (flags & ASSPM_WARN)
	    check_warn_pm(v->pm, "numeric", !was_unset, 1);
    } else {
	if (flags & ASSPM_WARN)
	    check_warn_pm(v->pm, "numeric", 0, 1);
    }
    setnumvalue(v, val);
    unqueue_signals();
    return v->pm;
}

/*
 * Set a generic shell number, floating point or integer.
 * Warn on setting based on option.
 */

/**/
mod_export Param
setnparam(char *s, mnumber val)
{
    return assignnparam(s, val, ASSPM_WARN);
}

/* Simplified interface to assignnparam */

/**/
mod_export Param
assigniparam(char *s, zlong val, int flags)
{
    mnumber mnval;
    mnval.type = MN_INTEGER;
    mnval.u.l = val;
    return assignnparam(s, mnval, flags);
}

/* Simplified interface to setnparam */

/**/
mod_export Param
setiparam(char *s, zlong val)
{
    mnumber mnval;
    mnval.type = MN_INTEGER;
    mnval.u.l = val;
    return assignnparam(s, mnval, ASSPM_WARN);
}

/*
 * Set an integer parameter without forcing creation of an integer type.
 * This is useful if the integer is going to be set to a parmaeter which
 * would usually be scalar but may not exist.
 */

/**/
mod_export Param
setiparam_no_convert(char *s, zlong val)
{
    /*
     * If the target is already an integer, thisgets converted
     * back.  Low technology rules.
     */
    char buf[BDIGBUFSIZE];
    convbase(buf, val, 10);
    return assignsparam(s, ztrdup(buf), ASSPM_WARN);
}

/* Unset a parameter */

/**/
mod_export void
unsetparam(char *s)
{
    Param pm;

    queue_signals();
    if ((pm = (Param) (paramtab == realparamtab ?
		       /* getnode2() to avoid autoloading */
		       paramtab->getnode2(paramtab, s) :
		       paramtab->getnode(paramtab, s))))
	unsetparam_pm(pm, 0, 1);
    unqueue_signals();
}

/* Unset a parameter
 *
 * altflag: if true, don't remove pm->ename from the environment
 * exp: See stdunsetfn()
 */

/**/
mod_export int
unsetparam_pm(Param pm, int altflag, int exp)
{
    Param oldpm, altpm;
    char *altremove;

    if ((pm->node.flags & PM_READONLY) && pm->level <= locallevel) {
	zerr("read-only variable: %s", pm->node.nam);
	return 1;
    }
    if ((pm->node.flags & PM_RESTRICTED) && isset(RESTRICTED)) {
	zerr("%s: restricted", pm->node.nam);
	return 1;
    }

    if (pm->ename && !altflag)
	altremove = ztrdup(pm->ename);
    else
	altremove = NULL;

    if (!(pm->node.flags & PM_UNSET))
	pm->gsu.s->unsetfn(pm, exp);
    if (pm->env)
	delenv(pm);

    /* remove it under its alternate name if necessary */
    if (altremove) {
	altpm = (Param) paramtab->getnode(paramtab, altremove);
	/* tied parameters are at the same local level as each other */
	oldpm = NULL;
	while (altpm && altpm->level > pm->level) {
	    /* param under alternate name hidden by a local */
	    oldpm = altpm;
	    altpm = altpm->old;
	}
	if (altpm) {
	    if (oldpm && !altpm->level) {
		oldpm->old = NULL;
		/* fudge things so removenode isn't called */
		altpm->level = 1;
	    }
	    unsetparam_pm(altpm, 1, exp);
	}

	zsfree(altremove);
    }

    /*
     * If this was a local variable, we need to keep the old
     * struct so that it is resurrected at the right level.
     * This is partly because when an array/scalar value is set
     * and the parameter used to be the other sort, unsetparam()
     * is called.  Beyond that, there is an ambiguity:  should
     * foo() { local bar; unset bar; } make the global bar
     * available or not?  The following makes the answer "no".
     *
     * Some specials, such as those used in zle, still need removing
     * from the parameter table; they have the PM_REMOVABLE flag.
     */
    if ((pm->level && locallevel >= pm->level) ||
	(pm->node.flags & (PM_SPECIAL|PM_REMOVABLE)) == PM_SPECIAL)
	return 0;

    /* remove parameter node from table */
    paramtab->removenode(paramtab, pm->node.nam);

    if (pm->old) {
	oldpm = pm->old;
	paramtab->addnode(paramtab, oldpm->node.nam, oldpm);
	if ((PM_TYPE(oldpm->node.flags) == PM_SCALAR) &&
	    !(pm->node.flags & PM_HASHELEM) &&
	    (oldpm->node.flags & PM_NAMEDDIR) &&
	    oldpm->gsu.s == &stdscalar_gsu)
	    adduserdir(oldpm->node.nam, oldpm->u.str, 0, 0);
	if (oldpm->node.flags & PM_EXPORTED) {
	    /*
	     * Re-export the old value which we removed in typeset_single().
	     * I don't think we need to test for ALL_EXPORT here, since if
	     * it was used to export the parameter originally the parameter
	     * should still have the PM_EXPORTED flag.
	     */
	    export_param(oldpm);
	}
    }

    paramtab->freenode(&pm->node); /* free parameter node */

    return 0;
}

/* Standard function to unset a parameter.  This is mostly delegated to *
 * the specific set function.
 *
 * This could usefully be made type-specific, but then we need
 * to be more careful when calling the unset method directly.
 *
 * The "exp"licit parameter should be nonzero for assignments and the
 * unset command, and zero for implicit unset (e.g., end of scope).
 * Currently this is used only by some modules.
 */

/**/
mod_export void
stdunsetfn(Param pm, UNUSED(int exp))
{
    switch (PM_TYPE(pm->node.flags)) {
	case PM_SCALAR:
	    if (pm->gsu.s->setfn)
		pm->gsu.s->setfn(pm, NULL);
	    break;

	case PM_ARRAY:
	    if (pm->gsu.a->setfn)
		pm->gsu.a->setfn(pm, NULL);
	    break;

	case PM_HASHED:
	    if (pm->gsu.h->setfn)
		pm->gsu.h->setfn(pm, NULL);
	    break;

	default:
	    if (!(pm->node.flags & PM_SPECIAL))
	    	pm->u.str = NULL;
	    break;
    }
    if ((pm->node.flags & (PM_SPECIAL|PM_TIED)) == PM_TIED) {
	if (pm->ename) {
	    zsfree(pm->ename);
	    pm->ename = NULL;
	}
	pm->node.flags &= ~PM_TIED;
    }
    pm->node.flags |= PM_UNSET;
}

/* Function to get value of an integer parameter */

/**/
mod_export zlong
intgetfn(Param pm)
{
    return pm->u.val;
}

/* Function to set value of an integer parameter */

/**/
static void
intsetfn(Param pm, zlong x)
{
    pm->u.val = x;
}

/* Function to get value of a floating point parameter */

/**/
static double
floatgetfn(Param pm)
{
    return pm->u.dval;
}

/* Function to set value of an integer parameter */

/**/
static void
floatsetfn(Param pm, double x)
{
    pm->u.dval = x;
}

/* Function to get value of a scalar (string) parameter */

/**/
mod_export char *
strgetfn(Param pm)
{
    return pm->u.str ? pm->u.str : (char *) hcalloc(1);
}

/* Function to set value of a scalar (string) parameter */

/**/
mod_export void
strsetfn(Param pm, char *x)
{
    zsfree(pm->u.str);
    pm->u.str = x;
    if (!(pm->node.flags & PM_HASHELEM) &&
	((pm->node.flags & PM_NAMEDDIR) || isset(AUTONAMEDIRS))) {
	pm->node.flags |= PM_NAMEDDIR;
	adduserdir(pm->node.nam, x, 0, 0);
    }
    /* If you update this function, you may need to update the
     * `Implement remainder of strsetfn' block in assignstrvalue(). */
}

/* Function to get value of an array parameter */

static char *nullarray = NULL;

/**/
char **
arrgetfn(Param pm)
{
    return pm->u.arr ? pm->u.arr : &nullarray;
}

/* Function to set value of an array parameter */

/**/
mod_export void
arrsetfn(Param pm, char **x)
{
    if (pm->u.arr && pm->u.arr != x)
	freearray(pm->u.arr);
    if (pm->node.flags & PM_UNIQUE)
	uniqarray(x);
    pm->u.arr = x;
    /* Arrays tied to colon-arrays may need to fix the environment */
    if (pm->ename && x)
	arrfixenv(pm->ename, x);
    /* If you extend this function, update the list of conditions in
     * setarrvalue(). */
}

/* Function to get value of an association parameter */

/**/
mod_export HashTable
hashgetfn(Param pm)
{
    return pm->u.hash;
}

/* Function to set value of an association parameter */

/**/
mod_export void
hashsetfn(Param pm, HashTable x)
{
    if (pm->u.hash && pm->u.hash != x)
	deleteparamtable(pm->u.hash);
    pm->u.hash = x;
}

/* Function to dispose of setting of an unsettable hash */

/**/
mod_export void
nullsethashfn(UNUSED(Param pm), HashTable x)
{
    deleteparamtable(x);
}

/* Function to set value of an association parameter using key/value pairs */

/**/
mod_export void
arrhashsetfn(Param pm, char **val, int augment)
{
    /* Best not to shortcut this by using the existing hash table,   *
     * since that could cause trouble for special hashes.  This way, *
     * it's up to pm->gsu.h->setfn() what to do.                     */
    int alen = arrlen(val);
    HashTable opmtab = paramtab, ht = 0;
    char **aptr = val;
    Value v = (Value) hcalloc(sizeof *v);
    v->end = -1;

    if (alen % 2) {
	freearray(val);
	zerr("bad set of key/value pairs for associative array");
	return;
    }
    if (augment) {
	ht = paramtab = pm->gsu.h->getfn(pm);
    }
    if (alen && (!augment || !paramtab)) {
	ht = paramtab = newparamtable(17, pm->node.nam);
    }
    while (*aptr) {
	/* The parameter name is ztrdup'd... */
	v->pm = createparam(*aptr, PM_SCALAR|PM_UNSET);
	/*
	 * createparam() doesn't return anything if the parameter
	 * already existed.
	 */
	if (!v->pm)
	    v->pm = (Param) paramtab->getnode(paramtab, *aptr);
	zsfree(*aptr++);
	/* ...but we can use the value without copying. */
	setstrvalue(v, *aptr++);
    }
    paramtab = opmtab;
    pm->gsu.h->setfn(pm, ht);
    free(val);		/* not freearray() */
}

/*
 * These functions are used as the set function for special parameters that
 * cannot be set by the user.  The set is incomplete as the only such
 * parameters are scalar and integer.
 */

/**/
mod_export void
nullstrsetfn(UNUSED(Param pm), char *x)
{
    zsfree(x);
}

/**/
mod_export void
nullintsetfn(UNUSED(Param pm), UNUSED(zlong x))
{}

/**/
mod_export void
nullunsetfn(UNUSED(Param pm), UNUSED(int exp))
{}


/* Function to get value of generic special integer *
 * parameter.  data is pointer to global variable   *
 * containing the integer value.                    */

/**/
mod_export zlong
intvargetfn(Param pm)
{
    return *pm->u.valptr;
}

/* Function to set value of generic special integer *
 * parameter.  data is pointer to global variable   *
 * where the value is to be stored.                 */

/**/
mod_export void
intvarsetfn(Param pm, zlong x)
{
    *pm->u.valptr = x;
}

/* Function to set value of any ZLE-related integer *
 * parameter.  data is pointer to global variable   *
 * where the value is to be stored.                 */

/**/
void
zlevarsetfn(Param pm, zlong x)
{
    zlong *p = pm->u.valptr;

    *p = x;
    if (p == &zterm_lines || p == &zterm_columns)
	adjustwinsize(2 + (p == &zterm_columns));
}


/* Implements gsu_integer.unsetfn for ZLE_RPROMPT_INDENT; see stdunsetfn() */

static void
rprompt_indent_unsetfn(Param pm, int exp)
{
    stdunsetfn(pm, exp);
    rprompt_indent = 1; /* Keep this in sync with init_term() */
}

/* Function to set value of generic special scalar    *
 * parameter.  data is pointer to a character pointer *
 * representing the scalar (string).                  */

/**/
mod_export void
strvarsetfn(Param pm, char *x)
{
    char **q = ((char **)pm->u.data);

    zsfree(*q);
    *q = x;
}

/* Function to get value of generic special scalar    *
 * parameter.  data is pointer to a character pointer *
 * representing the scalar (string).                  */

/**/
mod_export char *
strvargetfn(Param pm)
{
    char *s = *((char **)pm->u.data);

    if (!s)
	return hcalloc(1);
    return s;
}

/* Function to get value of generic special array  *
 * parameter.  data is a pointer to the pointer to *
 * a pointer (a pointer to a variable length array *
 * of pointers).                                   */

/**/
mod_export char **
arrvargetfn(Param pm)
{
    char **arrptr = *((char ***)pm->u.data);

    return arrptr ? arrptr : &nullarray;
}

/* Function to set value of generic special array parameter.    *
 * data is pointer to a variable length array of pointers which *
 * represents this array of scalars (strings).  If pm->ename is *
 * non NULL, then it is a colon separated environment variable  *
 * version of this array which will need to be updated.         */

/**/
mod_export void
arrvarsetfn(Param pm, char **x)
{
    char ***dptr = (char ***)pm->u.data;

    if (*dptr != x)
	freearray(*dptr);
    if (pm->node.flags & PM_UNIQUE)
	uniqarray(x);
    /*
     * Special tied arrays point to variables accessible in other
     * ways which need to be set to NULL.  We can't do this
     * with user tied variables since we can leak memory.
     */
    if ((pm->node.flags & PM_SPECIAL) && !x)
	*dptr = mkarray(NULL);
    else
	*dptr = x;
    if (pm->ename) {
	if (x)
	    arrfixenv(pm->ename, x);
	else if (*dptr == path)
	    pathchecked = path;
    }
}

/**/
char *
colonarrgetfn(Param pm)
{
    char ***dptr = (char ***)pm->u.data;
    return *dptr ? zjoin(*dptr, ':', 1) : "";
}

/**/
void
colonarrsetfn(Param pm, char *x)
{
    char ***dptr = (char ***)pm->u.data;
    /*
     * We have to make sure this is never NULL, since that
     * can cause problems.
     */
    if (*dptr)
	freearray(*dptr);
    if (x)
	*dptr = colonsplit(x, pm->node.flags & PM_UNIQUE);
    else
	*dptr = mkarray(NULL);
    arrfixenv(pm->node.nam, *dptr);
    zsfree(x);
}

/**/
char *
tiedarrgetfn(Param pm)
{
    struct tieddata *dptr = (struct tieddata *)pm->u.data;
    return *dptr->arrptr ? zjoin(*dptr->arrptr, STOUC(dptr->joinchar), 1) : "";
}

/**/
void
tiedarrsetfn(Param pm, char *x)
{
    struct tieddata *dptr = (struct tieddata *)pm->u.data;

    if (*dptr->arrptr)
	freearray(*dptr->arrptr);
    if (x) {
	char sepbuf[3];
	if (imeta(dptr->joinchar))
	{
	    sepbuf[0] = Meta;
	    sepbuf[1] = dptr->joinchar ^ 32;
	    sepbuf[2] = '\0';
	}
	else
	{
	    sepbuf[0] = dptr->joinchar;
	    sepbuf[1] = '\0';
	}
	*dptr->arrptr = sepsplit(x, sepbuf, 0, 0);
	if (pm->node.flags & PM_UNIQUE)
	    uniqarray(*dptr->arrptr);
	zsfree(x);
    } else
	*dptr->arrptr = NULL;
    if (pm->ename)
	arrfixenv(pm->node.nam, *dptr->arrptr);
}

/**/
void
tiedarrunsetfn(Param pm, UNUSED(int exp))
{
    /*
     * Special unset function because we allocated a struct tieddata
     * in typeset_single to hold the special data which we now
     * need to delete.
     */
    pm->gsu.s->setfn(pm, NULL);
    zfree(pm->u.data, sizeof(struct tieddata));
    /* paranoia -- shouldn't need these, but in case we reuse the struct... */
    pm->u.data = NULL;
    zsfree(pm->ename);
    pm->ename = NULL;
    pm->node.flags &= ~PM_TIED;
    pm->node.flags |= PM_UNSET;
}

/**/
static void
simple_arrayuniq(char **x, int freeok)
{
    char **t, **p = x;
    char *hole = "";

    /* Find duplicates and replace them with holes */
    while (*++p)
	for (t = x; t < p; t++)
	    if (*t != hole && !strcmp(*p, *t)) {
		if (freeok)
		    zsfree(*p);
		*p = hole;
		break;
	    }
    /* Swap non-holes into holes in optimal jumps */
    for (p = t = x; *t != NULL; t++) {
	if (*t == hole) {
	    while (*p == hole)
		++p;
	    if ((*t = *p) != NULL)
		*p++ = hole;
	} else if (p == t)
	    p++;
    }
    /* Erase all the remaining holes, just in case */
    while (++t < p)
	*t = NULL;
}

/**/
static void
arrayuniq_freenode(HashNode hn)
{
    (void)hn;
}

/**/
HashTable
newuniqtable(zlong size)
{
    HashTable ht = newhashtable((int)size, "arrayuniq", NULL);
    /* ??? error checking */

    ht->hash        = hasher;
    ht->emptytable  = emptyhashtable;
    ht->filltable   = NULL;
    ht->cmpnodes    = strcmp;
    ht->addnode     = addhashnode;
    ht->getnode     = gethashnode2;
    ht->getnode2    = gethashnode2;
    ht->removenode  = removehashnode;
    ht->disablenode = disablehashnode;
    ht->enablenode  = enablehashnode;
    ht->freenode    = arrayuniq_freenode;
    ht->printnode   = NULL;

    return ht;
}

/**/
static void
arrayuniq(char **x, int freeok)
{
    char **it, **write_it;
    zlong array_size = arrlen(x);
    HashTable ht;

    if (array_size == 0)
	return;
    if (array_size < 10 || !(ht = newuniqtable(array_size + 1))) {
	/* fallback to simpler routine */
	simple_arrayuniq(x, freeok);
	return;
    }

    for (it = x, write_it = x; *it;) {
	if (! gethashnode2(ht, *it)) {
	    HashNode new_node = zhalloc(sizeof(struct hashnode));
	    if (!new_node) {
		/* Oops, out of heap memory, no way to recover */
		zerr("out of memory in arrayuniq");
		break;
	    }
	    (void) addhashnode2(ht, *it, new_node);
	    *write_it = *it;
	    if (it != write_it)
		*it = NULL;
	    ++write_it;
	}
	else {
	    if (freeok)
		zsfree(*it);
	    *it = NULL;
	}
	++it;
    }
    
    deletehashtable(ht);
}

/**/
void
uniqarray(char **x)
{
    if (!x || !*x)
	return;
    arrayuniq(x, !zheapptr(*x));
}

/**/
void
zhuniqarray(char **x)
{
    if (!x || !*x)
	return;
    arrayuniq(x, 0);
}

/* Function to get value of special parameter `#' and `ARGC' */

/**/
zlong
poundgetfn(UNUSED(Param pm))
{
    return arrlen(pparams);
}

/* Function to get value for special parameter `RANDOM' */

/**/
zlong
randomgetfn(UNUSED(Param pm))
{
    return rand() & 0x7fff;
}

/* Function to set value of special parameter `RANDOM' */

/**/
void
randomsetfn(UNUSED(Param pm), zlong v)
{
    srand((unsigned int)v);
}

/* Function to get value for special parameter `SECONDS' */

/**/
zlong
intsecondsgetfn(UNUSED(Param pm))
{
    struct timeval now;
    struct timezone dummy_tz;

    gettimeofday(&now, &dummy_tz);

    return (zlong)(now.tv_sec - shtimer.tv_sec -
		  (now.tv_usec < shtimer.tv_usec ? 1 : 0));
}

/* Function to set value of special parameter `SECONDS' */

/**/
void
intsecondssetfn(UNUSED(Param pm), zlong x)
{
    struct timeval now;
    struct timezone dummy_tz;
    zlong diff;

    gettimeofday(&now, &dummy_tz);
    diff = (zlong)now.tv_sec - x;
    shtimer.tv_sec = diff;
    if ((zlong)shtimer.tv_sec != diff)
	zwarn("SECONDS truncated on assignment");
    shtimer.tv_usec = now.tv_usec;
}

/**/
double
floatsecondsgetfn(UNUSED(Param pm))
{
    struct timeval now;
    struct timezone dummy_tz;

    gettimeofday(&now, &dummy_tz);

    return (double)(now.tv_sec - shtimer.tv_sec) +
	(double)(now.tv_usec - shtimer.tv_usec) / 1000000.0;
}

/**/
void
floatsecondssetfn(UNUSED(Param pm), double x)
{
    struct timeval now;
    struct timezone dummy_tz;

    gettimeofday(&now, &dummy_tz);
    shtimer.tv_sec = now.tv_sec - (zlong)x;
    shtimer.tv_usec = now.tv_usec - (zlong)((x - (zlong)x) * 1000000.0);
}

/**/
double
getrawseconds(void)
{
    return (double)shtimer.tv_sec + (double)shtimer.tv_usec / 1000000.0;
}

/**/
void
setrawseconds(double x)
{
    shtimer.tv_sec = (zlong)x;
    shtimer.tv_usec = (zlong)((x - (zlong)x) * 1000000.0);
}

/**/
int
setsecondstype(Param pm, int on, int off)
{
    int newflags = (pm->node.flags | on) & ~off;
    int tp = PM_TYPE(newflags);
    /* Only one of the numeric types is allowed. */
    if (tp == PM_EFLOAT || tp == PM_FFLOAT)
    {
	pm->gsu.f = &floatseconds_gsu;
    }
    else if (tp == PM_INTEGER)
    {
	pm->gsu.i = &intseconds_gsu;
    }
    else
	return 1;
    pm->node.flags = newflags;
    return 0;
}

/* Function to get value for special parameter `USERNAME' */

/**/
char *
usernamegetfn(UNUSED(Param pm))
{
    return get_username();
}

/* Function to set value of special parameter `USERNAME' */

/**/
void
usernamesetfn(UNUSED(Param pm), char *x)
{
#if defined(HAVE_SETUID) && defined(HAVE_GETPWNAM)
    struct passwd *pswd;

    if (x && (pswd = getpwnam(x)) && (pswd->pw_uid != cached_uid)) {
# ifdef USE_INITGROUPS
	initgroups(x, pswd->pw_gid);
# endif
	if (setgid(pswd->pw_gid))
	    zwarn("failed to change group ID: %e", errno);
	else if (setuid(pswd->pw_uid))
	    zwarn("failed to change user ID: %e", errno);
	else {
	    zsfree(cached_username);
	    cached_username = ztrdup(pswd->pw_name);
	    cached_uid = pswd->pw_uid;
	}
    }
#endif /* HAVE_SETUID && HAVE_GETPWNAM */
    zsfree(x);
}

/* Function to get value for special parameter `UID' */

/**/
zlong
uidgetfn(UNUSED(Param pm))
{
    return getuid();
}

/* Function to set value of special parameter `UID' */

/**/
void
uidsetfn(UNUSED(Param pm), zlong x)
{
#ifdef HAVE_SETUID
    if (setuid((uid_t)x))
	zerr("failed to change user ID: %e", errno);
#endif
}

/* Function to get value for special parameter `EUID' */

/**/
zlong
euidgetfn(UNUSED(Param pm))
{
    return geteuid();
}

/* Function to set value of special parameter `EUID' */

/**/
void
euidsetfn(UNUSED(Param pm), zlong x)
{
#ifdef HAVE_SETEUID
    if (seteuid((uid_t)x))
	zerr("failed to change effective user ID: %e", errno);
#endif
}

/* Function to get value for special parameter `GID' */

/**/
zlong
gidgetfn(UNUSED(Param pm))
{
    return getgid();
}

/* Function to set value of special parameter `GID' */

/**/
void
gidsetfn(UNUSED(Param pm), zlong x)
{
#ifdef HAVE_SETUID
    if (setgid((gid_t)x))
	zerr("failed to change group ID: %e", errno);
#endif
}

/* Function to get value for special parameter `EGID' */

/**/
zlong
egidgetfn(UNUSED(Param pm))
{
    return getegid();
}

/* Function to set value of special parameter `EGID' */

/**/
void
egidsetfn(UNUSED(Param pm), zlong x)
{
#ifdef HAVE_SETEUID
    if (setegid((gid_t)x))
	zerr("failed to change effective group ID: %e", errno);
#endif
}

/**/
zlong
ttyidlegetfn(UNUSED(Param pm))
{
    struct stat ttystat;

    if (SHTTY == -1 || fstat(SHTTY, &ttystat))
	return -1;
    return time(NULL) - ttystat.st_atime;
}

/* Function to get value for special parameter `IFS' */

/**/
char *
ifsgetfn(UNUSED(Param pm))
{
    return ifs;
}

/* Function to set value of special parameter `IFS' */

/**/
void
ifssetfn(UNUSED(Param pm), char *x)
{
    zsfree(ifs);
    ifs = x;
    inittyptab();
}

/* Functions to set value of special parameters `LANG' and `LC_*' */

#ifdef USE_LOCALE
static struct localename {
    char *name;
    int category;
} lc_names[] = {
#ifdef LC_COLLATE
    {"LC_COLLATE", LC_COLLATE},
#endif
#ifdef LC_CTYPE
    {"LC_CTYPE", LC_CTYPE},
#endif
#ifdef LC_MESSAGES
    {"LC_MESSAGES", LC_MESSAGES},
#endif
#ifdef LC_NUMERIC
    {"LC_NUMERIC", LC_NUMERIC},
#endif
#ifdef LC_TIME
    {"LC_TIME", LC_TIME},
#endif
    {NULL, 0}
};

/**/
static void
setlang(char *x)
{
    struct localename *ln;
    char *x2;

    if ((x2 = getsparam_u("LC_ALL")) && *x2)
	return;

    /*
     * Set the global locale to the value passed, but override
     * this with any non-empty definitions for specific
     * categories.
     *
     * We only use non-empty definitions because empty values aren't
     * valid as locales; when passed to setlocale() they mean "use the
     * environment variable", but if that's what we're setting the value
     * from this is meaningless.  So just all $LANG to show through in
     * that case.
     */
    setlocale(LC_ALL, x ? unmeta(x) : "");
    queue_signals();
    for (ln = lc_names; ln->name; ln++)
	if ((x = getsparam_u(ln->name)) && *x)
	    setlocale(ln->category, x);
    unqueue_signals();
}

/**/
void
lc_allsetfn(Param pm, char *x)
{
    strsetfn(pm, x);
    /*
     * Treat an empty LC_ALL the same as an unset one,
     * namely by using LANG as the default locale but overriding
     * that with any LC_* that are set.
     */
    if (!x || !*x) {
	x = getsparam_u("LANG");
	if (x && *x) {
	    queue_signals();
	    setlang(x);
	    unqueue_signals();
	}
    }
    else
	setlocale(LC_ALL, unmeta(x));
}

/**/
void
langsetfn(Param pm, char *x)
{
    strsetfn(pm, x);
    setlang(unmeta(x));
}

/**/
void
lcsetfn(Param pm, char *x)
{
    char *x2;
    struct localename *ln;

    strsetfn(pm, x);
    if ((x2 = getsparam("LC_ALL")) && *x2)
	return;
    queue_signals();
    /* Treat empty LC_* the same as unset. */
    if (!x || !*x)
	x = getsparam("LANG");

    /*
     * If we've got no non-empty string at this
     * point (after checking $LANG, too),
     * we shouldn't bother setting anything.
     */
    if (x && *x) {
	for (ln = lc_names; ln->name; ln++)
	    if (!strcmp(ln->name, pm->node.nam))
		setlocale(ln->category, unmeta(x));
    }
    unqueue_signals();
}
#endif /* USE_LOCALE */

/* Function to set value for special parameter `0' */

/**/
static void
argzerosetfn(UNUSED(Param pm), char *x)
{
    if (x) {
	if (isset(POSIXARGZERO))
	    zerr("read-only variable: 0");
	else {
	    zsfree(argzero);
	    argzero = ztrdup(x);
	}
	zsfree(x);
    }
}

/* Function to get value for special parameter `0' */

/**/
static char *
argzerogetfn(UNUSED(Param pm))
{
    if (isset(POSIXARGZERO))
	return posixzero;
    return argzero;
}

/* Function to get value for special parameter `HISTSIZE' */

/**/
zlong
histsizegetfn(UNUSED(Param pm))
{
    return histsiz;
}

/* Function to set value of special parameter `HISTSIZE' */

/**/
void
histsizesetfn(UNUSED(Param pm), zlong v)
{
    if ((histsiz = v) < 1)
	histsiz = 1;
    resizehistents();
}

/* Function to get value for special parameter `SAVEHIST' */

/**/
zlong
savehistsizegetfn(UNUSED(Param pm))
{
    return savehistsiz;
}

/* Function to set value of special parameter `SAVEHIST' */

/**/
void
savehistsizesetfn(UNUSED(Param pm), zlong v)
{
    if ((savehistsiz = v) < 0)
	savehistsiz = 0;
}

/* Function to set value for special parameter `ERRNO' */

/**/
void
errnosetfn(UNUSED(Param pm), zlong x)
{
    errno = (int)x;
    if ((zlong)errno != x)
	zwarn("errno truncated on assignment");
}

/* Function to get value for special parameter `ERRNO' */

/**/
zlong
errnogetfn(UNUSED(Param pm))
{
    return errno;
}

/* Function to get value for special parameter `KEYBOARD_HACK' */

/**/
char *
keyboardhackgetfn(UNUSED(Param pm))
{
    static char buf[2];

    buf[0] = keyboardhackchar;
    buf[1] = '\0';
    return buf;
}


/* Function to set value of special parameter `KEYBOARD_HACK' */

/**/
void
keyboardhacksetfn(UNUSED(Param pm), char *x)
{
    if (x) {
	int len, i;

	unmetafy(x, &len);
	if (len > 1) {
	    len = 1;
	    zwarn("Only one KEYBOARD_HACK character can be defined");  /* could be changed if needed */
	}
	for (i = 0; i < len; i++) {
	    if (!isascii(STOUC(x[i]))) {
		zwarn("KEYBOARD_HACK can only contain ASCII characters");
		return;
	    }
	}
	keyboardhackchar = len ? STOUC(x[0]) : '\0';
	free(x);
    } else
	keyboardhackchar = '\0';
}

/* Function to get value for special parameter `histchar' */

/**/
char *
histcharsgetfn(UNUSED(Param pm))
{
    static char buf[4];

    buf[0] = bangchar;
    buf[1] = hatchar;
    buf[2] = hashchar;
    buf[3] = '\0';
    return buf;
}

/* Function to set value of special parameter `histchar' */

/**/
void
histcharssetfn(UNUSED(Param pm), char *x)
{
    if (x) {
	int len, i;

	unmetafy(x, &len);
	if (len > 3)
	    len = 3;
	for (i = 0; i < len; i++) {
	    if (!isascii(STOUC(x[i]))) {
		zwarn("HISTCHARS can only contain ASCII characters");
		return;
	    }
	}
	bangchar = len ? STOUC(x[0]) : '\0';
	hatchar =  len > 1 ? STOUC(x[1]) : '\0';
	hashchar = len > 2 ? STOUC(x[2]) : '\0';
	free(x);
    } else {
	bangchar = '!';
	hashchar = '#';
	hatchar = '^';
    }
    inittyptab();
}

/* Function to get value for special parameter `HOME' */

/**/
char *
homegetfn(UNUSED(Param pm))
{
    return home;
}

/* Function to set value of special parameter `HOME' */

/**/
void
homesetfn(UNUSED(Param pm), char *x)
{
    zsfree(home);
    if (x && isset(CHASELINKS) && (home = xsymlink(x, 0)))
	zsfree(x);
    else
	home = x ? x : ztrdup("");
    finddir(NULL);
}

/* Function to get value for special parameter `WORDCHARS' */

/**/
char *
wordcharsgetfn(UNUSED(Param pm))
{
    return wordchars;
}

/* Function to set value of special parameter `WORDCHARS' */

/**/
void
wordcharssetfn(UNUSED(Param pm), char *x)
{
    zsfree(wordchars);
    wordchars = x;
    inittyptab();
}

/* Function to get value for special parameter `_' */

/**/
char *
underscoregetfn(UNUSED(Param pm))
{
    char *u = dupstring(zunderscore);

    untokenize(u);
    return u;
}

/* Function used when we need to reinitialise the terminal */

static void
term_reinit_from_pm(void)
{
    /* If non-interactive, delay setting up term till we need it. */
    if (unset(INTERACTIVE) || !*term)
	termflags |= TERM_UNKNOWN;
    else
	init_term();
}

/* Function to get value for special parameter `TERM' */

/**/
char *
termgetfn(UNUSED(Param pm))
{
    return term;
}

/* Function to set value of special parameter `TERM' */

/**/
void
termsetfn(UNUSED(Param pm), char *x)
{
    zsfree(term);
    term = x ? x : ztrdup("");
    term_reinit_from_pm();
}

/* Function to get value of special parameter `TERMINFO' */

/**/
char *
terminfogetfn(UNUSED(Param pm))
{
    return zsh_terminfo ? zsh_terminfo : dupstring("");
}

/* Function to set value of special parameter `TERMINFO' */

/**/
void
terminfosetfn(Param pm, char *x)
{
    zsfree(zsh_terminfo);
    zsh_terminfo = x;

    /*
     * terminfo relies on the value being exported before
     * we reinitialise the terminal.  This is a bit inefficient.
     */
    if ((pm->node.flags & PM_EXPORTED) && x)
	addenv(pm, x);

    term_reinit_from_pm();
}

/* Function to get value of special parameter `TERMINFO_DIRS' */

/**/
char *
terminfodirsgetfn(UNUSED(Param pm))
{
    return zsh_terminfodirs ? zsh_terminfodirs : dupstring("");
}

/* Function to set value of special parameter `TERMINFO_DIRS' */

/**/
void
terminfodirssetfn(Param pm, char *x)
{
    zsfree(zsh_terminfodirs);
    zsh_terminfodirs = x;

    /*
     * terminfo relies on the value being exported before
     * we reinitialise the terminal.  This is a bit inefficient.
     */
    if ((pm->node.flags & PM_EXPORTED) && x)
	addenv(pm, x);

    term_reinit_from_pm();
}
/* Function to get value for special parameter `pipestatus' */

/**/
static char **
pipestatgetfn(UNUSED(Param pm))
{
    char **x = (char **) zhalloc((numpipestats + 1) * sizeof(char *));
    char buf[DIGBUFSIZE], **p;
    int *q, i;

    for (p = x, q = pipestats, i = numpipestats; i--; p++, q++) {
	sprintf(buf, "%d", *q);
	*p = dupstring(buf);
    }
    *p = NULL;

    return x;
}

/* Function to get value for special parameter `pipestatus' */

/**/
static void
pipestatsetfn(UNUSED(Param pm), char **x)
{
    if (x) {
        int i;

        for (i = 0; *x && i < MAX_PIPESTATS; i++, x++)
            pipestats[i] = atoi(*x);
        numpipestats = i;
    }
    else
        numpipestats = 0;
}

/**/
void
arrfixenv(char *s, char **t)
{
    Param pm;
    int joinchar;

    if (t == path)
	cmdnamtab->emptytable(cmdnamtab);

    pm = (Param) paramtab->getnode(paramtab, s);
    
    /*
     * Only one level of a parameter can be exported.  Unless
     * ALLEXPORT is set, this must be global.
     */

    if (pm->node.flags & PM_HASHELEM)
	return;

    if (isset(ALLEXPORT))
	pm->node.flags |= PM_EXPORTED;

    /*
     * Do not "fix" parameters that were not exported
     */

    if (!(pm->node.flags & PM_EXPORTED))
	return;

    if (pm->node.flags & PM_TIED)
	joinchar = STOUC(((struct tieddata *)pm->u.data)->joinchar);
    else
	joinchar = ':';

    addenv(pm, t ? zjoin(t, joinchar, 1) : "");
}


/**/
int
zputenv(char *str)
{
    DPUTS(!str, "Attempt to put null string into environment.");
#ifdef USE_SET_UNSET_ENV
    /*
     * If we are using unsetenv() to remove values from the
     * environment, which is the safe thing to do, we
     * need to use setenv() to put them there in the first place.
     * Unfortunately this is a slightly different interface
     * from what zputenv() assumes.
     */
    char *ptr;
    int ret;

    for (ptr = str; *ptr && STOUC(*ptr) < 128 && *ptr != '='; ptr++)
	;
    if (STOUC(*ptr) >= 128) {
	/*
	 * Environment variables not in the portable character
	 * set are non-standard and we don't really know of
	 * a use for them.
	 *
	 * We'll disable until someone complains.
	 */
	return 1;
    } else if (*ptr) {
	*ptr = '\0';
	ret = setenv(str, ptr+1, 1);
	*ptr = '=';
    } else {
	/* safety first */
	DPUTS(1, "bad environment string");
	ret = setenv(str, ptr, 1);
    }
    return ret;
#else
#ifdef HAVE_PUTENV
    return putenv(str);
#else
    char **ep;
    int num_env;


    /* First check if there is already an environment *
     * variable matching string `name'.               */
    if (findenv(str, &num_env)) {
	environ[num_env] = str;
    } else {
    /* Else we have to make room and add it */
	num_env = arrlen(environ);
	environ = (char **) zrealloc(environ, (sizeof(char *)) * (num_env + 2));

	/* Now add it at the end */
	ep = environ + num_env;
	*ep = str;
	*(ep + 1) = NULL;
    }
    return 0;
#endif
#endif
}

/**/
#ifndef USE_SET_UNSET_ENV
/**/
static int
findenv(char *name, int *pos)
{
    char **ep, *eq;
    int  nlen;


    eq = strchr(name, '=');
    nlen = eq ? eq - name : (int)strlen(name);
    for (ep = environ; *ep; ep++) 
	if (!strncmp (*ep, name, nlen) && *((*ep)+nlen) == '=') {
	    if (pos)
		*pos = ep - environ;
	    return 1;
	}
    
    return 0;
}
/**/
#endif

/* Given *name = "foo", it searches the environment for string *
 * "foo=bar", and returns a pointer to the beginning of "bar"  */

/**/
mod_export char *
zgetenv(char *name)
{
#ifdef HAVE_GETENV
    return getenv(name);
#else
    char **ep, *s, *t;
 
    for (ep = environ; *ep; ep++) {
       for (s = *ep, t = name; *s && *s == *t; s++, t++);
       if (*s == '=' && !*t)
           return s + 1;
    }
    return NULL;
#endif
}

/**/
static void
copyenvstr(char *s, char *value, int flags)
{
    while (*s++) {
	if ((*s = *value++) == Meta)
	    *s = *value++ ^ 32;
	if (flags & PM_LOWER)
	    *s = tulower(*s);
	else if (flags & PM_UPPER)
	    *s = tuupper(*s);
    }
}

/**/
void
addenv(Param pm, char *value)
{
    char *newenv = 0;
#ifndef USE_SET_UNSET_ENV
    char *oldenv = 0, *env = 0;
    int pos;

    /*
     * First check if there is already an environment
     * variable matching string `name'.
     */
    if (findenv(pm->node.nam, &pos))
	oldenv = environ[pos];
#endif

     newenv = mkenvstr(pm->node.nam, value, pm->node.flags);
     if (zputenv(newenv)) {
        zsfree(newenv);
	pm->env = NULL;
	return;
    }
#ifdef USE_SET_UNSET_ENV
     /*
      * If we are using setenv/unsetenv to manage the environment,
      * we simply store the string we created in pm->env since
      * memory management of the environment is handled entirely
      * by the system.
      *
      * TODO: is this good enough to fix problem cases from
      * the other branch?  If so, we don't actually need to
      * store pm->env at all, just a flag that the value was set.
      */
     if (pm->env)
         zsfree(pm->env);
     pm->env = newenv;
     pm->node.flags |= PM_EXPORTED;
#else
    /*
     * Under Cygwin we must use putenv() to maintain consistency.
     * Unfortunately, current version (1.1.2) copies argument and may
     * silently reuse existing environment string. This tries to
     * check for both cases
     */
    if (findenv(pm->node.nam, &pos)) {
	env = environ[pos];
	if (env != oldenv)
	    zsfree(oldenv);
	if (env != newenv)
	    zsfree(newenv);
	pm->node.flags |= PM_EXPORTED;
	pm->env = env;
	return;
    }

    DPUTS(1, "addenv should never reach the end");
    pm->env = NULL;
#endif
}


/* Given strings *name = "foo", *value = "bar", *
 * return a new string *str = "foo=bar".        */

/**/
static char *
mkenvstr(char *name, char *value, int flags)
{
    char *str, *s = value;
    int len_name, len_value = 0;

    len_name = strlen(name);
    if (s)
	while (*s && (*s++ != Meta || *s++ != 32))
	    len_value++;
    s = str = (char *) zalloc(len_name + len_value + 2);
    strcpy(s, name);
    s += len_name;
    *s = '=';
    if (value)
	copyenvstr(s, value, flags);
    else
	*++s = '\0';
    return str;
}

/* Given *name = "foo", *value = "bar", add the    *
 * string "foo=bar" to the environment.  Return a  *
 * pointer to the location of this new environment *
 * string.                                         */


#ifndef USE_SET_UNSET_ENV
/**/
void
delenvvalue(char *x)
{
    char **ep;

    for (ep = environ; *ep; ep++) {
	if (*ep == x)
	    break;
    }
    if (*ep) {
	for (; (ep[0] = ep[1]); ep++);
    }
    zsfree(x);
}
#endif


/* Delete a pointer from the list of pointers to environment *
 * variables by shifting all the other pointers up one slot. */

/**/
void
delenv(Param pm)
{
#ifdef USE_SET_UNSET_ENV
    unsetenv(pm->node.nam);
    zsfree(pm->env);
#else
    delenvvalue(pm->env);
#endif
    pm->env = NULL;
    /*
     * Note we don't remove PM_EXPORT from the flags.  This
     * may be asking for trouble but we need to know later
     * if we restore this parameter to its old value.
     */
}

/*
 * Guts of convbase: this version can return the number of digits
 * sans any base discriminator.
 */

/**/
void
convbase_ptr(char *s, zlong v, int base, int *ndigits)
{
    int digs = 0;
    zulong x;

    if (v < 0)
	*s++ = '-', v = -v;
    if (base >= -1 && base <= 1)
	base = -10;

    if (base > 0) {
	if (isset(CBASES) && base == 16)
	    sprintf(s, "0x");
	else if (isset(CBASES) && base == 8 && isset(OCTALZEROES))
	    sprintf(s, "0");
	else if (base != 10)
	    sprintf(s, "%d#", base);
	else
	    *s = 0;
	s += strlen(s);
    } else
	base = -base;
    for (x = v; x; digs++)
	x /= base;
    if (!digs)
	digs = 1;
    if (ndigits)
	*ndigits = digs;
    s[digs--] = '\0';
    x = v;
    while (digs >= 0) {
	int dig = x % base;

	s[digs--] = (dig < 10) ? '0' + dig : dig - 10 + 'A';
	x /= base;
    }
}

/*
 * Basic conversion of integer to a string given a base.
 * If 0 base is 10.
 * If negative no base discriminator is output.
 */

/**/
mod_export void
convbase(char *s, zlong v, int base)
{
    convbase_ptr(s, v, base, NULL);
}

/*
 * Add underscores to converted integer for readability with given spacing.
 * s is as for convbase: at least BDIGBUFSIZE.
 * If underscores were added, returned value with underscores comes from
 * heap, else the returned value is s.
 */

/**/
char *
convbase_underscore(char *s, zlong v, int base, int underscore)
{
    char *retptr, *sptr, *dptr;
    int ndigits, nunderscore, mod, len;

    convbase_ptr(s, v, base, &ndigits);

    if (underscore <= 0)
	return s;

    nunderscore = (ndigits - 1) / underscore;
    if (!nunderscore)
	return s;
    len = strlen(s);
    retptr = zhalloc(len + nunderscore + 1);
    mod = 0;
    memcpy(retptr, s, len - ndigits);
    sptr = s + len;
    dptr = retptr + len + nunderscore;
    /* copy the null */
    *dptr-- = *sptr--;
    for (;;) {
	*dptr = *sptr;
	if (!--ndigits)
	    break;
	dptr--;
	sptr--;
	if (++mod == underscore) {
	    mod = 0;
	    *dptr-- = '_';
	}
    }

    return retptr;
}

/*
 * Convert a floating point value for output.
 * Unlike convbase(), this has its own internal storage and returns
 * a value from the heap.
 */

/**/
char *
convfloat(double dval, int digits, int flags, FILE *fout)
{
    char fmt[] = "%.*e";
    char *prev_locale, *ret;

    /*
     * The difficulty with the buffer size is that a %f conversion
     * prints all digits before the decimal point: with 64 bit doubles,
     * that's around 310.  We can't check without doing some quite
     * serious floating point operations we'd like to avoid.
     * Then we are liable to get all the digits
     * we asked for after the decimal point, or we should at least
     * bargain for it.  So we just allocate 512 + digits.  This
     * should work until somebody decides on 128-bit doubles.
     */
    if (!(flags & (PM_EFLOAT|PM_FFLOAT))) {
	/*
	 * Conversion from a floating point expression without using
	 * a variable.  The best bet in this case just seems to be
	 * to use the general %g format with something like the maximum
	 * double precision.
	 */
	fmt[3] = 'g';
	if (!digits)
	    digits = 17;
    } else {
	if (flags & PM_FFLOAT)
	    fmt[3] = 'f';
	if (digits <= 0)
	    digits = 10;
	if (flags & PM_EFLOAT) {
	    /*
	     * Here, we are given the number of significant figures, but
	     * %e wants the number of decimal places (unlike %g)
	     */
	    digits--;
	}
    }
#ifdef USE_LOCALE
    prev_locale = dupstring(setlocale(LC_NUMERIC, NULL));
    setlocale(LC_NUMERIC, "POSIX");
#endif
    if (fout) {
	fprintf(fout, fmt, digits, dval);
	ret = NULL;
    } else {
	VARARR(char, buf, 512 + digits);
	sprintf(buf, fmt, digits, dval);
	if (!strchr(buf, 'e') && !strchr(buf, '.'))
	    strcat(buf, ".");
	ret = dupstring(buf);
    }
#ifdef USE_LOCALE
    if (prev_locale) setlocale(LC_NUMERIC, prev_locale);
#endif
    return ret;
}

/*
 * convert float to string with basic options but inserting underscores
 * for readability.
 */

/**/
char *convfloat_underscore(double dval, int underscore)
{
    int ndigits_int = 0, ndigits_frac = 0, nunderscore, len;
    char *s, *retptr, *sptr, *dptr;

    s = convfloat(dval, 0, 0, NULL);
    if (underscore <= 0)
	return s;

    /*
     * Count the number of digits before and after the decimal point, if any.
     */
    sptr = s;
    if (*sptr == '-')
	sptr++;
    while (idigit(*sptr)) {
	ndigits_int++;
	sptr++;
    }
    if (*sptr == '.') {
	sptr++;
	while (idigit(*sptr)) {
	    ndigits_frac++;
	    sptr++;
	}
    }

    /*
     * Work out how many underscores to insert --- remember we
     * put them in integer and fractional parts separately.
     */
    nunderscore = (ndigits_int-1) / underscore + (ndigits_frac-1) / underscore;
    if (!nunderscore)
	return s;
    len = strlen(s);
    dptr = retptr = zhalloc(len + nunderscore + 1);

    /*
     * Insert underscores in integer part.
     * Grouping starts from the point in both directions.
     */
    sptr = s;
    if (*sptr == '-')
	*dptr++ = *sptr++;
    while (ndigits_int) {
	*dptr++ = *sptr++;
	if (--ndigits_int && !(ndigits_int % underscore))
	    *dptr++ = '_';
    }
    if (ndigits_frac) {
	/*
	 * Insert underscores in the fractional part.
	 */
	int mod = 0;
	/* decimal point, we already checked */
	*dptr++ = *sptr++;
	while (ndigits_frac) {
	    *dptr++ = *sptr++;
	    mod++;
	    if (--ndigits_frac && mod == underscore) {
		*dptr++ = '_';
		mod = 0;
	    }
	}
    }
    /* Copy exponent and anything else up to null */
    while ((*dptr++ = *sptr++))
	;
    return retptr;
}

/* Start a parameter scope */

/**/
mod_export void
startparamscope(void)
{
    locallevel++;
}

/* End a parameter scope: delete the parameters local to the scope. */

/**/
mod_export void
endparamscope(void)
{
    queue_signals();
    locallevel--;
    /* This pops anything from a higher locallevel */
    saveandpophiststack(0, HFILE_USE_OPTIONS);
    scanhashtable(paramtab, 0, 0, 0, scanendscope, 0);
    unqueue_signals();
}

/**/
static void
scanendscope(HashNode hn, UNUSED(int flags))
{
    Param pm = (Param)hn;
    if (pm->level > locallevel) {
	if ((pm->node.flags & (PM_SPECIAL|PM_REMOVABLE)) == PM_SPECIAL) {
	    /*
	     * Removable specials are normal in that they can be removed
	     * to reveal an ordinary parameter beneath.  Here we handle
	     * non-removable specials, which were made local by stealth
	     * (see newspecial code in typeset_single()).  In fact the
	     * visible pm is always the same struct; the pm->old is
	     * just a place holder for old data and flags.
	     */
	    Param tpm = pm->old;

	    if (!strcmp(pm->node.nam, "SECONDS"))
	    {
		setsecondstype(pm, PM_TYPE(tpm->node.flags), PM_TYPE(pm->node.flags));
		/*
		 * We restore SECONDS by restoring its raw internal value
		 * that we cached off into tpm->u.dval.
		 */
		setrawseconds(tpm->u.dval);
		tpm->node.flags |= PM_NORESTORE;
	    }
	    DPUTS(!tpm || PM_TYPE(pm->node.flags) != PM_TYPE(tpm->node.flags) ||
		  !(tpm->node.flags & PM_SPECIAL),
		  "BUG: in restoring scope of special parameter");
	    pm->old = tpm->old;
	    pm->node.flags = (tpm->node.flags & ~PM_NORESTORE);
	    pm->level = tpm->level;
	    pm->base = tpm->base;
	    pm->width = tpm->width;
	    if (pm->env)
		delenv(pm);

	    if (!(tpm->node.flags & (PM_NORESTORE|PM_READONLY)))
		switch (PM_TYPE(pm->node.flags)) {
		case PM_SCALAR:
		    pm->gsu.s->setfn(pm, tpm->u.str);
		    break;
		case PM_INTEGER:
		    pm->gsu.i->setfn(pm, tpm->u.val);
		    break;
		case PM_EFLOAT:
		case PM_FFLOAT:
		    pm->gsu.f->setfn(pm, tpm->u.dval);
		    break;
		case PM_ARRAY:
		    pm->gsu.a->setfn(pm, tpm->u.arr);
		    break;
		case PM_HASHED:
		    pm->gsu.h->setfn(pm, tpm->u.hash);
		    break;
		}
	    zfree(tpm, sizeof(*tpm));

	    if (pm->node.flags & PM_EXPORTED)
		export_param(pm);
	} else
	    unsetparam_pm(pm, 0, 0);
    }
}


/**********************************/
/* Parameter Hash Table Functions */
/**********************************/

/**/
void
freeparamnode(HashNode hn)
{
    Param pm = (Param) hn;
 
    /* The second argument of unsetfn() is used by modules to
     * differentiate "exp"licit unset from implicit unset, as when
     * a parameter is going out of scope.  It's not clear which
     * of these applies here, but passing 1 has always worked.
     */
    if (delunset)
	pm->gsu.s->unsetfn(pm, 1);
    zsfree(pm->node.nam);
    /* If this variable was tied by the user, ename was ztrdup'd */
    if (pm->node.flags & PM_TIED)
	zsfree(pm->ename);
    zfree(pm, sizeof(struct param));
}

/* Print a parameter */

enum paramtypes_flags {
    PMTF_USE_BASE	= (1<<0),
    PMTF_USE_WIDTH	= (1<<1),
    PMTF_TEST_LEVEL	= (1<<2)
};

struct paramtypes {
    int binflag;	/* The relevant PM_FLAG(S) */
    const char *string;	/* String for verbose output */
    int typeflag;	/* Flag for typeset -? */
    int flags;		/* The enum above */
};

static const struct paramtypes pmtypes[] = {
    { PM_AUTOLOAD, "undefined", 0, 0},
    { PM_INTEGER, "integer", 'i', PMTF_USE_BASE},
    { PM_EFLOAT, "float", 'E', 0},
    { PM_FFLOAT, "float", 'F', 0},
    { PM_ARRAY, "array", 'a', 0},
    { PM_HASHED, "association", 'A', 0},
    { 0, "local", 0, PMTF_TEST_LEVEL},
    { PM_LEFT, "left justified", 'L', PMTF_USE_WIDTH},
    { PM_RIGHT_B, "right justified", 'R', PMTF_USE_WIDTH},
    { PM_RIGHT_Z, "zero filled", 'Z', PMTF_USE_WIDTH},
    { PM_LOWER, "lowercase", 'l', 0},
    { PM_UPPER, "uppercase", 'u', 0},
    { PM_READONLY, "readonly", 'r', 0},
    { PM_TAGGED, "tagged", 't', 0},
    { PM_EXPORTED, "exported", 'x', 0}
};

#define PMTYPES_SIZE ((int)(sizeof(pmtypes)/sizeof(struct paramtypes)))

static void
printparamvalue(Param p, int printflags)
{
    char *t, **u;

    if (printflags & PRINT_KV_PAIR)
	putchar(' ');
    else
	putchar('=');

    /* How the value is displayed depends *
     * on the type of the parameter       */
    switch (PM_TYPE(p->node.flags)) {
    case PM_SCALAR:
	/* string: simple output */
	if (p->gsu.s->getfn && (t = p->gsu.s->getfn(p)))
	    quotedzputs(t, stdout);
	break;
    case PM_INTEGER:
	/* integer */
#ifdef ZSH_64_BIT_TYPE
	fputs(output64(p->gsu.i->getfn(p)), stdout);
#else
	printf("%ld", p->gsu.i->getfn(p));
#endif
	break;
    case PM_EFLOAT:
    case PM_FFLOAT:
	/* float */
	convfloat(p->gsu.f->getfn(p), p->base, p->node.flags, stdout);
	break;
    case PM_ARRAY:
	/* array */
	if (!(printflags & PRINT_KV_PAIR)) {
	    putchar('(');
	    putchar(' ');
	}
	u = p->gsu.a->getfn(p);
	if(*u) {
	    quotedzputs(*u++, stdout);
	    while (*u) {
		putchar(' ');
		quotedzputs(*u++, stdout);
	    }
	}
	if (!(printflags & PRINT_KV_PAIR)) {
	    putchar(' ');
	    putchar(')');
	}
	break;
    case PM_HASHED:
	/* association */
	if (!(printflags & PRINT_KV_PAIR)) {
	    putchar('(');
	    putchar(' ');
	}
	{
            HashTable ht = p->gsu.h->getfn(p);
            if (ht)
		scanhashtable(ht, 1, 0, PM_UNSET,
			      ht->printnode, PRINT_KV_PAIR);
	}
	if (!(printflags & PRINT_KV_PAIR))
	    putchar(')');
	break;
    }
    if (printflags & PRINT_KV_PAIR)
	putchar(' ');
    else
	putchar('\n');
}

/**/
mod_export void
printparamnode(HashNode hn, int printflags)
{
    Param p = (Param) hn;

    if (p->node.flags & PM_UNSET) {
	if (isset(POSIXBUILTINS) && (p->node.flags & PM_READONLY) &&
	    (printflags & PRINT_TYPESET))
	{
	    /*
	     * Special POSIX rules: show the parameter as readonly
	     * even though it's unset, but with no value.
	     */
	    printflags |= PRINT_NAMEONLY;
	}
	else if (p->node.flags & PM_EXPORTED)
	    printflags |= PRINT_NAMEONLY;
	else
	    return;
    }
    if (p->node.flags & PM_AUTOLOAD)
	printflags |= PRINT_NAMEONLY;

    if (printflags & PRINT_TYPESET) {
	if ((p->node.flags & (PM_READONLY|PM_SPECIAL)) ==
	    (PM_READONLY|PM_SPECIAL) ||
	    (p->node.flags & PM_AUTOLOAD)) {
	    /*
	     * It's not possible to restore the state of
	     * these, so don't output.
	     */
	    return;
	}
	if (locallevel && p->level >= locallevel) {
	    printf("typeset ");	    /* printf("local "); */
	} else if ((p->node.flags & PM_EXPORTED) &&
		   !(p->node.flags & (PM_ARRAY|PM_HASHED))) {
	    printf("export ");
	} else if (locallevel) {
	    printf("typeset -g ");
	} else
	    printf("typeset ");
    }

    /* Print the attributes of the parameter */
    if (printflags & (PRINT_TYPE|PRINT_TYPESET)) {
	int doneminus = 0, i;
	const struct paramtypes *pmptr;

	for (pmptr = pmtypes, i = 0; i < PMTYPES_SIZE; i++, pmptr++) {
	    int doprint = 0;
	    if (pmptr->flags & PMTF_TEST_LEVEL) {
		if (p->level)
		    doprint = 1;
	    } else if ((pmptr->binflag != PM_EXPORTED || p->level ||
			(p->node.flags & (PM_LOCAL|PM_ARRAY|PM_HASHED))) &&
		       (p->node.flags & pmptr->binflag))
		doprint = 1;

	    if (doprint) {
		if (printflags & PRINT_TYPESET) {
		    if (pmptr->typeflag) {
			if (!doneminus) {
			    putchar('-');
			    doneminus = 1;
			}
			putchar(pmptr->typeflag);
		    }
		} else
		    printf("%s ", pmptr->string);
		if ((pmptr->flags & PMTF_USE_BASE) && p->base) {
		    printf("%d ", p->base);
		    doneminus = 0;
		}
		if ((pmptr->flags & PMTF_USE_WIDTH) && p->width) {
		    printf("%d ", p->width);
		    doneminus = 0;
		}
	    }
	}
	if (doneminus)
	    putchar(' ');
    }

    if ((printflags & PRINT_NAMEONLY) ||
	((p->node.flags & PM_HIDEVAL) && !(printflags & PRINT_INCLUDEVALUE))) {
	zputs(p->node.nam, stdout);
	putchar('\n');
    } else {
	quotedzputs(p->node.nam, stdout);

	printparamvalue(p, printflags);
    }
}<|MERGE_RESOLUTION|>--- conflicted
+++ resolved
@@ -346,14 +346,9 @@
 IPDEF6("TRY_BLOCK_ERROR", &try_errflag, varinteger_gsu),
 IPDEF6("TRY_BLOCK_INTERRUPT", &try_interrupt, varinteger_gsu),
 
-<<<<<<< HEAD
 #define IPDEF7(A,B) {{NULL,A,PM_SCALAR|PM_SPECIAL},BR((void *)B),GSU(varscalar_gsu),0,0,NULL,NULL,NULL,0}
 #define IPDEF7R(A,B) {{NULL,A,PM_SCALAR|PM_SPECIAL|PM_DONTIMPORT_SUID},BR((void *)B),GSU(varscalar_gsu),0,0,NULL,NULL,NULL,0}
 #define IPDEF7U(A,B) {{NULL,A,PM_SCALAR|PM_SPECIAL|PM_UNSET},BR((void *)B),GSU(varscalar_gsu),0,0,NULL,NULL,NULL,0}
-=======
-#define IPDEF7(A,B) {{NULL,A,PM_SCALAR|PM_SPECIAL},BR((void *)B),GSU(varscalar_gsu),0,0,0,NULL,NULL,NULL,0}
-#define IPDEF7U(A,B) {{NULL,A,PM_SCALAR|PM_SPECIAL|PM_UNSET},BR((void *)B),GSU(varscalar_gsu),0,0,0,NULL,NULL,NULL,0}
->>>>>>> f4ab07b4
 IPDEF7("OPTARG", &zoptarg),
 IPDEF7("NULLCMD", &nullcmd),
 IPDEF7U("POSTEDIT", &postedit),
@@ -368,7 +363,6 @@
 IPDEF7R("PS4", &prompt4),
 IPDEF7("SPROMPT", &sprompt),
 
-<<<<<<< HEAD
 #define IPDEF9F(A,B,C,D) {{NULL,A,D|PM_ARRAY|PM_SPECIAL|PM_DONTIMPORT},BR((void *)B),GSU(vararray_gsu),0,0,NULL,C,NULL,0}
 #define IPDEF9(A,B,C) IPDEF9F(A,B,C,0)
 IPDEF9F("*", &pparams, NULL, PM_ARRAY|PM_SPECIAL|PM_DONTIMPORT|PM_READONLY),
@@ -381,9 +375,6 @@
 {{NULL,NULL,0},BR(NULL),NULL_GSU,0,0,NULL,NULL,NULL,0},
 
 #define IPDEF8(A,B,C,D) {{NULL,A,D|PM_SCALAR|PM_SPECIAL},BR((void *)B),GSU(colonarr_gsu),0,0,NULL,C,NULL,0}
-=======
-#define IPDEF8(A,B,C,D) {{NULL,A,D|PM_SCALAR|PM_SPECIAL},BR((void *)B),GSU(colonarr_gsu),0,0,0,NULL,C,NULL,0}
->>>>>>> f4ab07b4
 IPDEF8("CDPATH", &cdpath, "cdpath", 0),
 IPDEF8("FIGNORE", &fignore, "fignore", 0),
 IPDEF8("FPATH", &fpath, "fpath", 0),
@@ -396,22 +387,7 @@
 /* MODULE_PATH is not imported for security reasons */
 IPDEF8("MODULE_PATH", &module_path, "module_path", PM_DONTIMPORT|PM_RESTRICTED),
 
-<<<<<<< HEAD
 #define IPDEF10(A,B) {{NULL,A,PM_ARRAY|PM_SPECIAL},BR(NULL),GSU(B),10,0,NULL,NULL,NULL,0}
-=======
-#define IPDEF9F(A,B,C,D) {{NULL,A,D|PM_ARRAY|PM_SPECIAL|PM_DONTIMPORT},BR((void *)B),GSU(vararray_gsu),0,0,0,NULL,C,NULL,0}
-#define IPDEF9(A,B,C) IPDEF9F(A,B,C,0)
-IPDEF9F("*", &pparams, NULL, PM_ARRAY|PM_SPECIAL|PM_DONTIMPORT|PM_READONLY),
-IPDEF9F("@", &pparams, NULL, PM_ARRAY|PM_SPECIAL|PM_DONTIMPORT|PM_READONLY),
-
-/*
- * This empty row indicates the end of parameters available in
- * all emulations.
- */
-{{NULL,NULL,0},BR(NULL),NULL_GSU,0,0,0,NULL,NULL,NULL,0},
-
-#define IPDEF10(A,B) {{NULL,A,PM_ARRAY|PM_SPECIAL},BR(NULL),GSU(B),10,0,0,NULL,NULL,NULL,0}
->>>>>>> f4ab07b4
 
 /*
  * The following parameters are not available in sh/ksh compatibility *
@@ -749,7 +725,6 @@
 	return 0;
 }
 
-<<<<<<< HEAD
 /**
  * Check parameter flags to see if parameter shouldn't be imported
  * from environment at start.
@@ -771,21 +746,6 @@
     return 0;
 }
 
-=======
-int
-arrcachelen(Param pm)
-{
-    int len;
-
-    len = pm->length;
-    if (len == 0 && pm->u.arr) {
-	len = arrlen(pm->u.arr);
-	pm->length = len;
-    }
-    return len;
-}
-    
->>>>>>> f4ab07b4
 /* Set up parameter hash table.  This will add predefined  *
  * parameter entries as well as setting up parameter table *
  * entries for environment variables we inherit.           */
@@ -2193,28 +2153,10 @@
 	if (v->isarr)
 	    s = sepjoin(ss, NULL, 1);
 	else {
-<<<<<<< HEAD
 	    if (v->start < 0)
 		v->start += arrlen(ss);
 	    s = (arrlen_le(ss, v->start) || v->start < 0) ?
 		(char *) hcalloc(1) : ss[v->start];
-=======
-	    if (v->pm->node.flags & PM_CACHELEN) {
-		int len = arrcachelen(v->pm);
-		if (v->pm->node.flags & PM_CHECKLEN)
-		    assert(v->pm->length == arrlen(ss));
-		if (v->start < 0)
-		    v->start += len;
-		s = (v->start >= len || v->start < 0) ?
-		    (char *) hcalloc(1) : ss[v->start];
-	    } else {
-		int len = arrlen(ss);
-		if (v->start < 0)
-		    v->start += len;
-		s = (v->start >= len || v->start < 0) ?
-		    (char *) hcalloc(1) : ss[v->start];
-	    }
->>>>>>> f4ab07b4
 	}
 	return s;
     case PM_INTEGER:
@@ -2412,7 +2354,6 @@
     s = getvaluearr(v);
     if (v->start == 0 && v->end == -1)
 	return s;
-<<<<<<< HEAD
     if (v->start < 0)
 	v->start += arrlen(s);
     if (v->end < 0)
@@ -2442,40 +2383,6 @@
 	s = arrdup_max(s + v->start, v->end - v->start);
     }
 
-=======
-    if (v->pm->node.flags & PM_CACHELEN) {
-	int len = arrcachelen(v->pm);
-	if (v->pm->node.flags & PM_CHECKLEN)
-	    assert(v->pm->length == arrlen(s));
-	if (v->start < 0)
-	    v->start += v->pm->length;
-	if (v->end < 0)
-	    v->end += v->pm->length + 1;
-	if (v->start > v->pm->length || v->start < 0)
-	    s = arrdup(nular);
-	else
-	    s = arrdup(s + v->start);
-	if (v->end <= v->start)
-	    s[0] = NULL;
-	//XXX[badarrays] s just changed above but here we use the same
-	//               cached length possible cause of problems
-	else if (v->end - v->start <= v->pm->length)
-	    s[v->end - v->start] = NULL;
-    } else {
-	if (v->start < 0)
-	   v->start += arrlen(s);
-	if (v->end < 0)
-	   v->end += arrlen(s) + 1;
-	if (v->start > arrlen(s) || v->start < 0)
-	   s = arrdup(nular);
-	else
-	   s = arrdup(s + v->start);
-	if (v->end <= v->start)
-	   s[0] = NULL;
-	else if (v->end - v->start <= arrlen(s))
-	   s[v->end - v->start] = NULL;
-    }
->>>>>>> f4ab07b4
     return s;
 }
 
@@ -2850,7 +2757,6 @@
 	    v->end = v->start;
 
 	post_assignment_length = v->start + arrlen(val);
-<<<<<<< HEAD
 	if (v->end < pre_assignment_length) {
 	    /* 
 	     * Allocate room for array elements between the end of the slice `v'
@@ -2930,26 +2836,6 @@
         /* Ownership of all strings has been
          * given away, can plainly free */
 	free(val);
-=======
-	if (v->end <= pre_assignment_length)
-	    post_assignment_length += pre_assignment_length - v->end + 1;
-
-	p = new = (char **) zshcalloc(sizeof(char *)
-		                      * (post_assignment_length + 1));
-
-	for (i = 0; i < v->start; i++)
-	    *p++ = i < pre_assignment_length ? ztrdup(*q++) : ztrdup("");
-	for (r = val; *r;)
-	    *p++ = ztrdup(*r++);
-	if (v->end < pre_assignment_length)
-	    for (q = old + v->end; *q;)
-		*p++ = ztrdup(*q++);
-	*p = NULL;
-
-	v->pm->gsu.a->setfn(v->pm, new);
-	v->pm->length = post_assignment_length;
-	freearray(val);
->>>>>>> f4ab07b4
     }
 }
 

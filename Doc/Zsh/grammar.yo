texinode(Shell Grammar)(Redirection)(Files)(Top)
chapter(Shell Grammar)
cindex(shell grammar)
cindex(grammar, shell)
startmenu()
menu(Simple Commands & Pipelines)
menu(Precommand Modifiers)
menu(Complex Commands)
menu(Alternate Forms For Complex Commands)
menu(Reserved Words)
menu(Errors)
menu(Comments)
menu(Aliasing)
menu(Quoting)
endmenu()
texinode(Simple Commands & Pipelines)(Precommand Modifiers)()(Shell Grammar)
sect(Simple Commands & Pipelines)
cindex(simple commands)
cindex(commands, simple)
A em(simple command) is a sequence of optional parameter
assignments followed by blank-separated words,
with optional redirections interspersed.
The first word is the command to be executed, and the remaining
words, if any, are arguments to the command.
If a command name is given, the parameter assignments modify
the environment of the command when it is executed.
The value of a simple command is its exit status,
or 128 plus the signal number if terminated by a signal.
For example,

example(echo foo)

is a simple command with arguments.

cindex(pipeline)
A em(pipeline) is either a simple command, or a sequence of two or more
simple commands where each command is separated from the next by `tt(|)'
or `tt(|&)'.  Where commands are separated by `tt(|)', the standard
output of the first command is connected to the
standard input of the next.  `tt(|&)' is shorthand for `tt(2>&1 |)', which
connects both the standard output and the standard error of the
command to the standard input of the next.  The value of a pipeline
is the value of the last command, unless the pipeline is preceded by
`tt(!)' in which case the value is the logical inverse of the value of the
last command.
For example,

example(echo foo | sed 's/foo/bar/')

is a pipeline, where the output (`tt(foo)' plus a newline) of the first
command will be passed to the input of the second.

findex(coproc)
cindex(coprocess)
If a pipeline is preceded by `tt(coproc)', it is executed as a coprocess;
a two-way pipe is established between it and the parent shell.  The
shell can read from or write to the coprocess by means of the `tt(>&p)'
and `tt(<&p)' redirection operators or with `tt(print -p)' and `tt(read -p)'.
A pipeline cannot be preceded by both `tt(coproc)' and `tt(!)'.
If job control is active, the coprocess can be treated in other than input
and output as an ordinary background job.

cindex(sublist)
A em(sublist) is either a single pipeline, or a sequence of two or more
pipelines separated by `tt(&&)' or `tt(||)'.  If two pipelines are separated
by `tt(&&)', the second pipeline is executed only if the first succeeds
(returns a zero status).  If two pipelines are separated by `tt(||)', the
second is executed only if the first fails (returns a nonzero status).
Both operators have equal precedence and are left associative.
The value of the sublist is the value of the last pipeline executed.
For example,

example(dmesg | grep panic && print yes)

is a sublist consisting of two pipelines, the second just a simple command
which will be executed if and only if the tt(grep) command returns a zero
status.  If it does not, the value of the sublist is that return status, else
it is the status returned by the tt(print) (almost certainly zero).

cindex(list)
A em(list) is a sequence of zero or more sublists, in which each sublist
is terminated by `tt(;)', `tt(&)', `tt(&|)', `tt(&!)', or a newline.
This terminator
may optionally be omitted from the last sublist in the list when the
list appears as a complex command inside `tt(LPAR())...tt(RPAR())'
or `tt({)...tt(})'.  When a
sublist is terminated by `tt(;)' or newline, the shell waits for it to
finish before executing the next sublist.  If a sublist is terminated
by a `tt(&)', `tt(&|)', or `tt(&!)',
the shell executes the last pipeline in it in the background, and
does not wait for it to finish (note the difference from other shells
which execute the whole sublist in the background).
A backgrounded pipeline returns a status of zero.

More generally, a list can be seen as a set of any shell commands
whatsoever, including the complex commands below; this is implied wherever
the word `list' appears in later descriptions.  For example, the commands
in a shell function form a special sort of list.
texinode(Precommand Modifiers)(Complex Commands)(Simple Commands & Pipelines)(Shell Grammar)
sect(Precommand Modifiers)
cindex(precommand modifiers)
cindex(modifiers, precommand)
A simple command may be preceded by a em(precommand modifier),
which will alter how the command is interpreted.  These modifiers are
shell builtin commands with the exception of tt(nocorrect) which is
a reserved word.

startitem()
findex(-)
item(tt(-))(
The command is executed with a `tt(-)' prepended to its
tt(argv[0]) string.
)
findex(builtin)
item(tt(builtin))(
The command word is taken to be the name of a builtin command,
rather than a shell function or external command.
)
findex(command)
item(tt(command) [ tt(-pvV) ])(
The command word is taken to be the name of an external command,
rather than a shell function or builtin.   If the tt(POSIX_BUILTINS) option
is set, builtins will also be executed but certain special properties
of them are suppressed. The tt(-p) flag causes a default path to be
searched instead of that in tt($path). With the tt(-v) flag, tt(command)
is similar to tt(whence) and with tt(-V), it is equivalent to tt(whence
-v).
)
findex(exec)
item(tt(exec) [ tt(-cl) ] [ tt(-a) var(argv0) ])(
The following command together with any arguments is run in place
of the current process, rather than as a sub-process.  The shell does not
fork and is replaced.  The shell does not invoke tt(TRAPEXIT), nor does it
source tt(zlogout) files.
The options are provided for compatibility with other shells.

The tt(-c) option clears the environment.

The tt(-l) option is equivalent to the tt(-) precommand modifier, to
treat the replacement command as a login shell; the command is executed
with a tt(-) prepended to its tt(argv[0]) string.  This flag has no effect
if used together with the tt(-a) option.

The tt(-a) option is used to specify explicitly the tt(argv[0]) string
(the name of the command as seen by the process itself) to be used by the
replacement command and is directly equivalent to setting a value
for the tt(ARGV0) environment variable.
)
findex(nocorrect)
item(tt(nocorrect))(
Spelling correction is not done on any of the words.  This must appear
before any other precommand modifier, as it is interpreted immediately,
before any parsing is done.  It has no effect in non-interactive shells.
)
findex(noglob)
item(tt(noglob))(
Filename generation (globbing) is not performed on any of
the words.
)
enditem()
texinode(Complex Commands)(Alternate Forms For Complex Commands)(Precommand Modifiers)(Shell Grammar)
sect(Complex Commands)
cindex(complex commands)
cindex(commands, complex)
A em(complex command) in zsh is one of the following:

startitem()
findex(if)
cindex(if construct)
item(tt(if) var(list) tt(then) var(list) [ tt(elif) var(list) tt(then) var(list) ] ... [ tt(else) var(list) ] tt(fi))(
The tt(if) var(list) is executed, and if it returns a zero exit status,
the tt(then) var(list) is executed.
Otherwise, the tt(elif) var(list) is executed and if its status is zero,
the tt(then) var(list) is executed.
If each tt(elif) var(list) returns nonzero status, the tt(else) var(list)
is executed.
)
findex(for)
cindex(for loops)
cindex(loops, for)
item(tt(for) var(name) ... [ tt(in) var(word) ... ] var(term) tt(do) var(list) tt(done))(
where var(term) is at least one newline or tt(;).
Expand the list of var(word)s, and set the parameter
var(name) to each of them in turn, executing
var(list) each time.  If the tt(in) var(word) is omitted,
use the positional parameters instead of the var(word)s.

More than one parameter var(name) can appear before the list of
var(word)s.  If var(N) var(name)s are given, then on each execution of the
loop the next tt(N) var(word)s are assigned to the corresponding
parameters.  If there are more var(name)s than remaining var(word)s, the
remaining parameters are each set to the empty string.  Execution of the
loop ends when there is no remaining var(word) to assign to the first
var(name).  It is only possible for tt(in) to appear as the first var(name)
in the list, else it will be treated as marking the end of the list.
)
item(tt(for LPAR()LPAR()) [var(expr1)] tt(;) [var(expr2)] tt(;) [var(expr3)] tt(RPAR()RPAR() do) var(list) tt(done))(
The arithmetic expression var(expr1) is evaluated first (see
noderef(Arithmetic Evaluation)).  The arithmetic expression
var(expr2) is repeatedly evaluated until it evaluates to zero and
when non-zero, var(list) is executed and the arithmetic expression
var(expr3) evaluated.  If any expression is omitted, then it behaves
as if it evaluated to 1.
)
findex(while)
cindex(while loops)
cindex(loops, while)
item(tt(while) var(list) tt(do) var(list) tt(done))(
Execute the tt(do) var(list) as long as the tt(while) var(list)
returns a zero exit status.
)
findex(until)
cindex(until loops)
cindex(loops, until)
item(tt(until) var(list) tt(do) var(list) tt(done))(
Execute the tt(do) var(list) as long as tt(until) var(list)
returns a nonzero exit status.
)
findex(repeat)
cindex(repeat loops)
cindex(loops, repeat)
item(tt(repeat) var(word) tt(do) var(list) tt(done))(
var(word) is expanded and treated as an arithmetic expression,
which must evaluate to a number var(n).
var(list) is then executed var(n) times.

The tt(repeat) syntax is disabled by default when the
shell starts in a mode emulating another shell.  It can be enabled
with the command `tt(enable -r repeat)'
)
findex(case)
cindex(case selection)
cindex(selection, case)
item(tt(case) var(word) tt(in) [ [tt(LPAR())] var(pattern) [ tt(|) var(pattern) ] ... tt(RPAR()) var(list) (tt(;;)|tt(;&)|tt(;|)) ] ... tt(esac))(
Execute the var(list) associated with the first var(pattern)
that matches var(word), if any.  The form of the patterns
is the same as that used for filename generation.  See
noderef(Filename Generation).

If the var(list) that is executed is terminated with tt(;&) rather than
tt(;;), the following list is also executed.  The rule for
the terminator of the following list tt(;;), tt(;&) or tt(;|) is
applied unless the tt(esac) is reached.

If the var(list) that is executed is terminated with tt(;|) the
shell continues to scan the var(pattern)s looking for the next match,
executing the corresponding var(list), and applying the rule for
the corresponding terminator tt(;;), tt(;&) or tt(;|).
Note that var(word) is not re-expanded; all applicable var(pattern)s
are tested with the same var(word).
)
findex(select)
cindex(user selection)
cindex(selection, user)
item(tt(select) var(name) [ tt(in) var(word) ... var(term) ] tt(do) var(list) tt(done))(
where var(term) is one or more newline or tt(;) to terminate the var(word)s.
vindex(REPLY, use of)
Print the set of var(word)s, each preceded by a number.
If the tt(in) var(word) is omitted, use the positional parameters.
The tt(PROMPT3) prompt is printed and a line is read from the line editor
if the shell is interactive and that is active, or else standard input.
If this line consists of the
number of one of the listed var(word)s, then the parameter var(name)
is set to the var(word) corresponding to this number.
If this line is empty, the selection list is printed again.
Otherwise, the value of the parameter var(name) is set to null.
The contents of the line read from standard input is saved
in the parameter tt(REPLY).  var(list) is executed
for each selection until a break or end-of-file is encountered.
)
cindex(subshell)
item(tt(LPAR()) var(list) tt(RPAR()))(
Execute var(list) in a subshell.  Traps set by the tt(trap) builtin
are reset to their default values while executing var(list).
)
item(tt({) var(list) tt(}))(
Execute var(list).
)
findex(always)
cindex(always blocks)
cindex(try blocks)
item(tt({) var(try-list) tt(} always {) var(always-list) tt(}))(
First execute var(try-list).  Regardless of errors, or tt(break),
tt(continue), or tt(return) commands encountered within var(try-list),
execute var(always-list).  Execution then continues from the
result of the execution of var(try-list); in other words, any error,
or tt(break), tt(continue), or tt(return) command is treated in the
normal way, as if var(always-list) were not present.  The two
chunks of code are referred to as the `try block' and the `always block'.

Optional newlines or semicolons may appear after the tt(always);
note, however, that they may em(not) appear between the preceding
closing brace and the tt(always).

An `error' in this context is a condition such as a syntax error which
causes the shell to abort execution of the current function, script, or
list.  Syntax errors encountered while the shell is parsing the
code do not cause the var(always-list) to be executed.  For example,
an erroneously constructed tt(if) block in tt(try-list) would cause the
shell to abort during parsing, so that tt(always-list) would not be
executed, while an erroneous substitution such as tt(${*foo*}) would
cause a run-time error, after which tt(always-list) would be executed.

An error condition can be tested and reset with the special integer
variable tt(TRY_BLOCK_ERROR).  Outside an tt(always-list) the value is
irrelevant, but it is initialised to tt(-1).  Inside tt(always-list), the
value is 1 if an error occurred in the tt(try-list), else 0.  If
tt(TRY_BLOCK_ERROR) is set to 0 during the tt(always-list), the error
condition caused by the tt(try-list) is reset, and shell execution
continues normally after the end of tt(always-list).  Altering the value
during the tt(try-list) is not useful (unless this forms part of an
enclosing tt(always) block).

Regardless of tt(TRY_BLOCK_ERROR), after the end of tt(always-list) the
normal shell status tt($?) is the value returned from tt(try-list).
This will be non-zero if there was an error, even if tt(TRY_BLOCK_ERROR)
was set to zero.

The following executes the given code, ignoring any errors it causes.
This is an alternative to the usual convention of protecting code by
executing it in a subshell.

example({
    # code which may cause an error
  } always {
    # This code is executed regardless of the error.
    (( TRY_BLOCK_ERROR = 0 ))
}
# The error condition has been reset.)

An tt(exit) command (or a tt(return) command executed at the outermost
function level of a script) encountered in tt(try-list) does em(not) cause
the execution of var(always-list).  Instead, the shell exits immediately
after any tt(EXIT) trap has been executed.
)
findex(function)
xitem(tt(function) var(word) ... [ tt(()) ] [ var(term) ] tt({) var(list) tt(}))
xitem(var(word) ... tt(()) [ var(term) ] tt({) var(list) tt(}))
item(var(word) ... tt(()) [ var(term) ] var(command))(
where var(term) is one or more newline or tt(;).
Define a function which is referenced by any one of var(word).
Normally, only one var(word) is provided; multiple var(word)s
are usually only useful for setting traps.
The body of the function is the var(list) between
the tt({) and tt(}).  See noderef(Functions).

If the option tt(SH_GLOB) is set for compatibility with other shells, then
whitespace may appear between between the left and right parentheses when
there is a single var(word);  otherwise, the parentheses will be treated as
forming a globbing pattern in that case.
)
cindex(timing)
findex(time)
item(tt(time) [ var(pipeline) ])(
The var(pipeline) is executed, and timing statistics are
reported on the standard error in the form specified
by the tt(TIMEFMT) parameter.
If var(pipeline) is omitted, print statistics about the
shell process and its children.
)
cindex(conditional expression)
findex([[)
item(tt([[) var(exp) tt(]]))(
Evaluates the conditional expression var(exp)
and return a zero exit status if it is true.
See noderef(Conditional Expressions)
for a description of var(exp).
)
enditem()
texinode(Alternate Forms For Complex Commands)(Reserved Words)(Complex Commands)(Shell Grammar)
sect(Alternate Forms For Complex Commands)
cindex(alternate forms for complex commands)
cindex(commands, alternate forms for complex)
Many of zsh's complex commands have alternate forms.  These are
non-standard and are likely not to be obvious even to seasoned shell
programmers; they should not be used anywhere that portability of shell
code is a concern.

The short versions below only work if var(sublist) is of the form `tt({)
var(list) tt(})' or if the tt(SHORT_LOOPS) option is set.  For the tt(if),
tt(while) and tt(until) commands, in both these cases the test part of the
loop must also be suitably delimited, such as by `tt([[ ... ]])' or `tt(((
... )))', else the end of the test will not be recognized.  For the
tt(for), tt(repeat), tt(case) and tt(select) commands no such special form
for the arguments is necessary, but the other condition (the special form
of var(sublist) or use of the tt(SHORT_LOOPS) option) still applies.

startitem()
item(tt(if) var(list) tt({) var(list) tt(}) [ tt(elif) var(list) tt({) var(list) tt(}) ] ... [ tt(else {) var(list) tt(}) ])(
An alternate form of tt(if).  The rules mean that

example(if [[ -o ignorebraces ]] {
  print yes
})

works, but

example(if true {  # Does not work!
  print yes
}
)

does em(not), since the test is not suitably delimited.
)
item(tt(if) var(list) var(sublist))(
A short form of the alternate `if'.  The same limitations on the form of
var(list) apply as for the previous form.
)
item(tt(for) var(name) ... tt(LPAR()) var(word) ... tt(RPAR()) var(sublist))(
A short form of tt(for).
)
item(tt(for) var(name) ... [ tt(in) var(word) ... ] var(term) var(sublist))(
where var(term) is at least one newline or tt(;).
Another short form of tt(for).
)
item(tt(for LPAR()LPAR()) [var(expr1)] tt(;) [var(expr2)] tt(;) [var(expr3)] tt(RPAR()RPAR()) var(sublist))(
A short form of the arithmetic tt(for) command.
)
findex(foreach)
item(tt(foreach) var(name) ... tt(LPAR()) var(word) ... tt(RPAR()) var(list) tt(end))(
Another form of tt(for).
)
item(tt(while) var(list) tt({) var(list) tt(}))(
An alternative form of tt(while).  Note the limitations on the form of
var(list) mentioned above.
)
item(tt(until) var(list) tt({) var(list) tt(}))(
An alternative form of tt(until).  Note the limitations on the form of
var(list) mentioned above.
)
item(tt(repeat) var(word) var(sublist))(
This is a short form of tt(repeat).
)
item(tt(case) var(word) tt({) [ [tt(LPAR())] var(pattern) [ tt(|) var(pattern) ] ... tt(RPAR()) var(list) (tt(;;)|tt(;&)|tt(;|)) ] ... tt(}))(
An alternative form of tt(case).
)
item(tt(select) var(name) [ tt(in) var(word) var(term) ] var(sublist))(
where var(term) is at least one newline or tt(;).
A short form of tt(select).
)
enditem()
texinode(Reserved Words)(Errors)(Alternate Forms For Complex Commands)(Shell Grammar)
sect(Reserved Words)
cindex(reserved words)
findex(disable, use of)
The following words are recognized as reserved words when used as the first
word of a command unless quoted or disabled using tt(disable -r):

tt(do done esac then elif else fi for case
if while function repeat time until
select coproc nocorrect foreach end ! [[ { })

Additionally, `tt(})' is recognized in any position if neither the
tt(IGNORE_BRACES) option nor the tt(IGNORE_CLOSE_BRACES) option is set.
texinode(Errors)(Comments)(Reserved Words)(Shell Grammar)
sect(Errors)
cindex(errors, handling of)
Certain errors are treated as fatal by the shell: in an interactive
shell, they cause control to return to the command line, and in a
non-interactive shell they cause the shell to be aborted.  In older
versions of zsh, a non-interactive shell running a script would not
abort completely, but would resume execution at the next command to be
read from the script, skipping the remainder of any functions or
shell constructs such as loops or conditions; this somewhat illogical
behaviour can be recovered by setting the option tt(CONTINUE_ON_ERROR).

Fatal errors found in non-interactive shells include:

startitemize()
itemiz(Failure to parse shell options passed when invoking the shell)
itemiz(Failure to change options with the tt(set) builtin)
itemiz(Parse errors of all sorts, including failures to parse
mathematical expressions)
itemiz(Failures to set or modify variable behaviour with tt(typeset),
tt(local), tt(declare), tt(export), tt(integer), tt(float))
itemiz(Execution of incorrectly positioned loop control structures
(tt(continue), tt(break)))
itemiz(Attempts to use regular expression with no regular expression
module available)
<<<<<<< HEAD
list(Disallowed operations when the tt(RESTRICTED) options is set)
list(Failure to create a pipe needed for a pipeline)
list(Failure to create a multio)
list(Failure to autoload a module needed for a declared shell feature)
list(Errors creating command or process substitutions)
list(Syntax errors in glob qualifiers)
list(File generation errors where not caught by the option tt(BAD_PATTERN))
list(All bad patterns used for matching within case statements)
list(File generation failures where not caused by tt(NO_MATCH) or
similar options)
list(All file generation errors where the pattern was used to create a
multio)
list(Memory errors where detected by the shell)
list(Invalid subscripts to shell variables)
list(Attempts to assign read-only variables)
list(Logical errors with variables such as assignment to the wrong type)
list(Use of invalid variable names)
list(Errors in variable substitution syntax)
list(Failure to convert characters in tt($')...tt(') expressions)
endlist()
=======
itemiz(Disallowed operations when the tt(RESTRICTED) options is set)
itemiz(Failure to create a pipe needed for a pipeline)
itemiz(Failure to create a multio)
itemiz(Failure to autoload a module needed for a declared shell feature)
itemiz(Errors creating command or process substitutions)
itemiz(Syntax errors in glob qualifiers)
itemiz(File generation errors where not caught by the option tt(BAD_PATTERN))
itemiz(All bad patterns used for matching within case statements)
itemiz(File generation failures where not caused by tt(NO_MATCH) or
itemiz(All file generation errors where the pattern was used to create a
multio)
itemiz(Memory errors where detected by the shell)
itemiz(Invalid subscripts to shell variables)
itemiz(Attempts to assign read-only variables)
itemiz(Logical errors with variables such as assignment to the wrong type)
itemiz(Use of invalid variable names)
itemiz(Errors in variable substitution syntax)
itemiz(Failure to convert characters in tt($')...tt(') expressions)
similar options)
enditemize()
>>>>>>> 4f4d2b82

If the tt(POSIX_BUILTINS) option is set, more errors associated with
shell builtin commands are treated as fatal, as specified by the POSIX
standard.

texinode(Comments)(Aliasing)(Errors)(Shell Grammar)
sect(Comments)
cindex(comments)
pindex(INTERACTIVE_COMMENTS, use of)
vindex(histchars, use of)
In non-interactive shells, or in interactive shells with the
tt(INTERACTIVE_COMMENTS) option set, a word beginning
with the third character of the tt(histchars) parameter
(`tt(#)' by default) causes that word and all the following
characters up to a newline to be ignored.
texinode(Aliasing)(Quoting)(Comments)(Shell Grammar)
sect(Aliasing)
cindex(aliasing)
Every token in the shell input is checked to see if there
is an alias defined for it.
If so, it is replaced by the text of the alias if it is in command
position (if it could be the first word of a simple command),
or if the alias is global.
If the text ends with a space, the next word in the shell input
is treated as though it were in command position for purposes of alias
expansion.
findex(alias, use of)
cindex(aliases, global)
An alias is defined using the tt(alias) builtin; global aliases
may be defined using the tt(-g) option to that builtin.

Alias expansion is done on the shell input before any other expansion
except history expansion.  Therefore, if an alias is defined for the
word tt(foo), alias expansion may be avoided by quoting part of the
word, e.g. tt(\foo).  Any form of quoting works, although there is
nothing to prevent an alias being defined for the quoted form such as
tt(\foo) as well.  For use with completion, which would remove an
initial backslash followed by a character that isn't special, it may be
more convenient to quote the word by starting with a single quote,
i.e. tt('foo); completion will automatically add the trailing single
quote.

There is a commonly encountered problem with aliases
illustrated by the following code:

example(alias echobar='echo bar'; echobar)

This prints a message that the command tt(echobar) could not be found.
This happens because aliases are expanded when the code is read in;
the entire line is read in one go, so that when tt(echobar) is executed it
is too late to expand the newly defined alias.  This is often
a problem in shell scripts, functions, and code executed with `tt(source)'
or `tt(.)'.  Consequently, use of functions rather than aliases is
recommended in non-interactive code.

Note also the unhelpful interaction of aliases and function definitions:

example(alias func='noglob func'
func+LPAR()RPAR() {
    echo Do something with $*
})

Because aliases are expanded in function definitions, this causes the
following command to be executed:

example(noglob func+LPAR()RPAR() {
    echo Do something with $*
})

which defines tt(noglob) as well as tt(func) as functions with the
body given.  To avoid this, either quote the name tt(func) or use the
alternative function definition form `tt(function func)'.  Ensuring the
alias is defined after the function works but is problematic if the
code fragment might be re-executed.

texinode(Quoting)()(Aliasing)(Shell Grammar)
sect(Quoting)
cindex(quoting)
A character may be var(quoted) (that is, made
to stand for itself) by preceding it with a `tt(\)'.
`tt(\)' followed by a newline is ignored.

A string enclosed between `tt($')' and `tt(')' is
processed the same way as the string arguments of the
tt(print) builtin, and the resulting string is considered to be
entirely quoted.  A literal `tt(')' character can be included in the
string by using the `tt(\')' escape.

pindex(RC_QUOTES, use of)
All characters enclosed between a pair of single quotes (tt('')) that
is not preceded by a `tt($)' are quoted.  A single quote cannot appear
within single quotes unless the option tt(RC_QUOTES) is set, in which case
a pair of single quotes are turned into a single quote.  For example,

example(print '''')

outputs nothing apart from a newline if tt(RC_QUOTES) is not set, but one
single quote if it is set.

Inside double quotes (tt("")), parameter and
command substitution occur, and `tt(\)' quotes the characters
`tt(\)', `tt(`)', `tt(")', and `tt($)'.<|MERGE_RESOLUTION|>--- conflicted
+++ resolved
@@ -477,28 +477,6 @@
 (tt(continue), tt(break)))
 itemiz(Attempts to use regular expression with no regular expression
 module available)
-<<<<<<< HEAD
-list(Disallowed operations when the tt(RESTRICTED) options is set)
-list(Failure to create a pipe needed for a pipeline)
-list(Failure to create a multio)
-list(Failure to autoload a module needed for a declared shell feature)
-list(Errors creating command or process substitutions)
-list(Syntax errors in glob qualifiers)
-list(File generation errors where not caught by the option tt(BAD_PATTERN))
-list(All bad patterns used for matching within case statements)
-list(File generation failures where not caused by tt(NO_MATCH) or
-similar options)
-list(All file generation errors where the pattern was used to create a
-multio)
-list(Memory errors where detected by the shell)
-list(Invalid subscripts to shell variables)
-list(Attempts to assign read-only variables)
-list(Logical errors with variables such as assignment to the wrong type)
-list(Use of invalid variable names)
-list(Errors in variable substitution syntax)
-list(Failure to convert characters in tt($')...tt(') expressions)
-endlist()
-=======
 itemiz(Disallowed operations when the tt(RESTRICTED) options is set)
 itemiz(Failure to create a pipe needed for a pipeline)
 itemiz(Failure to create a multio)
@@ -508,6 +486,7 @@
 itemiz(File generation errors where not caught by the option tt(BAD_PATTERN))
 itemiz(All bad patterns used for matching within case statements)
 itemiz(File generation failures where not caused by tt(NO_MATCH) or
+similar options)
 itemiz(All file generation errors where the pattern was used to create a
 multio)
 itemiz(Memory errors where detected by the shell)
@@ -517,9 +496,7 @@
 itemiz(Use of invalid variable names)
 itemiz(Errors in variable substitution syntax)
 itemiz(Failure to convert characters in tt($')...tt(') expressions)
-similar options)
 enditemize()
->>>>>>> 4f4d2b82
 
 If the tt(POSIX_BUILTINS) option is set, more errors associated with
 shell builtin commands are treated as fatal, as specified by the POSIX

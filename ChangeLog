--- conflicted
+++ resolved
@@ -1,9 +1,7 @@
-<<<<<<< HEAD
 2014-06-09  Peter Stephenson  <p.stephenson@samsung.com>
 
 	* Jun T: 32755: Doc/Zsh/grammar.yo: move line that was in the
 	wrong place.
-=======
 2014-06-07  Barton E. Schaefer  <schaefer@zsh.org>
 
 	* Nikolas Garofil: 32737: Src/utils.c: properly ifdef declarations
@@ -41,7 +39,6 @@
 
 	* 32716 (via Jun T. 31714): Src/utils.c: properly test iconv
 	return values for error conditions
->>>>>>> 4f4d2b82
 
 2014-06-04  Barton E. Schaefer  <schaefer@zsh.org>
 

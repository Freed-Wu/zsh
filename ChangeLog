<<<<<<< HEAD
2013-09-08  Peter Stephenson  <p.w.stephenson@ntlworld.com>

	* 31711: Doc/Zsh/contrib.yo, Functions/MIME/zsh-mime-handler:
	add execute-never style for MIME handler for files on alien file
	systems.
=======
2013-09-07  Luka Perkov  <luka@openwrt.org>

	* 31708: Completion/Unix/Command/_git: _git: add --fixup and
	--squash options to commit
>>>>>>> c7213566

2013-09-06  Peter Stephenson  <p.w.stephenson@ntlworld.com>

	* Luka Perkov: 31702: Completion/Unix/Command/_git:
	check for presence of "-i" when checking for "--interactive".

	* 31706: Src/builtin.c, Test/C02cond.ztst: standardise
	handling of "test ! <x> <y> <z>".

2013-09-04  Peter Stephenson  <p.w.stephenson@ntlworld.com>

	* 31696: Src/parse.c, Test/C02cond.ztst: in "test", no one
	can hear if you shriek.  Treat exclamation marks as strings in
	"! -a ..." and "! -o ...".

2013-09-02  Peter Stephenson  <p.stephenson@samsung.com>

	* 31685: Doc/Zsh/mod_mapfile.yo: documentation of how to get
	lines from a file is not correct.

2013-08-29  Peter Stephenson  <p.stephenson@samsung.com>

	* users/17955: Doc/Zsh/contrib.yo,
	Functions/MIME/zsh-mime-handler: "disown" style makes MIME
	handlers put into background run without job control.

	* based on 31641, 31642: Completion/Unix/Command/_make: support
	a couple of different variants of make.

2013-08-26  Peter Stephenson  <p.w.stephenson@ntlworld.com>

	* 31672: Src/Modules/zpty.c, Test/V08zpty.ztst: add test that
	was failing and fix race when setting up pty.

2013-08-25  Peter Stephenson  <p.w.stephenson@ntlworld.com>

	* 31665: Src/Modules/zpty.c, Test/V08zpty.ztst, Test/.distfiles:
	zpty should attach terminal on slave.

2013-08-17  Barton E. Schaefer  <schaefer@zsh.org>

	* 31637: Src/builtin.c: change of directory should not be retried
	relative to the current directory when it has already failed along
	some path that does not refer to the current directory.

2013-08-11  Peter Stephenson  <p.w.stephenson@ntlworld.com>

	* 31650: Src/utils.c: use zlong for mailcheck parameters to
	ensure sufficient range.

2013-08-10  Peter Stephenson  <p.w.stephenson@ntlworld.com>

	* 31648: joe M: Src/utils.c: fix timing errors in mailcheck.

2013-08-08  Peter Stephenson  <p.w.stephenson@ntlworld.com>

	* Src/Zle/zle_tricky.c (inststrlen): 31644: the wrong length was
	used when inserting multibyte characters from a string from
	outside ZLE into the editing buffer.

	* users/17908: Src/hist.c Src/Zle/zle_main.c Src/zsh.h: if
	modifying history with ZLE active, keep the history line
	recorded in ZLE in sync.

2013-08-07  Phil Pennock  <pdpennock@users.sourceforge.net>

	* 31634: Functions/Misc/run-help: run-help compat with alias to
	noglob/nocorrect

2013-08-05  Peter Stephenson  <p.w.stephenson@ntlworld.com>

	* 31631: configure.ac, Src/builtin.c: use cygwin_conv_path in
	preference to cygwin_conv_to_posix_path if available.

2013-08-04  Peter Stephenson  <p.w.stephenson@ntlworld.com>

	* Yuusuke Yoshimoto: 31632: Completion/Unix/Type/_java_class:
	suppress stderr from jar when completing classes.

2013-08-02  Peter Stephenson  <p.w.stephenson@ntlworld.com>

	* 31611: Src/Zle/zle_tricky.c: attempt to fix crash in
	"for in 1; do <[TAB] x".

2013-08-01  Peter Stephenson  <p.stephenson@samsung.com>

	* Thomas Klausner: 31625: Completion/X/Command/_mplayer: mplayer
	supports .ts (transport stream) files.

2013-07-29  Peter Stephenson  <p.stephenson@samsung.com>

	* 17891: Src/builtin.c: fix error message for invalid file
	descriptor in "print -u".

2013-07-28  Peter Stephenson  <p.w.stephenson@ntlworld.com>

	* Manuel Presnitz: 31592 (with minor changes of phrasing):
	Doc/Zsh/builtins.yo, Doc/Zsh/expn.yo, Doc/Zsh/prompt.yo: improve
	documentation for named directory handling.

2013-07-25  Peter Stephenson  <p.stephenson@samsung.com>

	* Jun T.: 31756: Completion/Unix/Command/_make: further make
	completion improvements: tke care of mutually exclusive options;
	add _description using $state_descr; add completions for
	--debug=flag; fix typo (pointed out by Daniel Shahaf).

	* 31574: Src/parse.c: alternative fix to 31545 if FD_CLOEXEC is
	not available, removing dump records more consistently.

2013-07-24  Richard Hartmann  <richih.mailinglist@gmail.com>

	* 31571: Completion/Unix/Command/_vcsh: Update

	* 31572: Completion/Debian/Command/_linda,
	Completion/Debian/Command/.distfiles: Remove _linda

2013-07-24  Peter Stephenson  <p.stephenson@samsung.com>

	* Src/hist.c: 31570: with HIST_REDUCE_BLANKS don't truncate
	the line after the last word if there's more non-white-space
	text (probably a comment but we don't assume that).

2013-07-22  Peter Stephenson  <p.w.stephenson@ntlworld.com>

	* unposted: Src/lex.c: correct previous commit: should call
	hwend(), not ihwend().

	* 31559: Src/lex.c: Fix problem with history lines for comments
	that occur in the middle of an alias.

	* Eric Cook: 31558: Completion/Command/Unix/_qemu: name of
	binary has changed.

2013-07-21  Peter Stephenson  <p.w.stephenson@ntlworld.com>

	* 31549: Src/exec,c, Src/zsh.h: replace ad-hoc subsh_close file
	descriptor for pipes with new addfilelist() job-based mechanism.

2013-07-20  Peter Stephenson  <p.w.stephenson@ntlworld.com>

	* 31545: Src/exec.c, Src/parse.c: if FD_CLOEXEC is available,
	so mark dump file file descriptors, avoiding possible
	multiple use of file descriptors.

2013-07-19  Peter Stephenson  <p.w.stephenson@ntlworld.com>

	* c.f. 31531: Completion/Unix/Command/_imagemagick,
	Completion/Unix/Command/_graphicsmagick: complete .xcf files.

2013-07-19  Peter Stephenson  <p.stephenson@samsung.com>

	* 31536 (plus memory leak fixed, plus test code):
	Src/jobs.c, Test/D03procsubst.ztst: fix hang in 31528 by
	closing process substitution file descriptors when waiting
	for job to finish.

2013-07-17  Peter Stephenson  <p.w.stephenson@ntlworld.com>

	* 31528: Src/exec.c, Src/jobs.c, Src/zsh.h: use job table
	to record file descriptors associated with process
	substitution.

	* Jun T: 31525: Completion/Unix/Command/_make: fix some option
	handling.

2013-07-12  Peter Stephenson  <p.stephenson@samsung.com>

	* Nick Cross: 31512: Completion/Unix/Command/_make:
	extra GNU options plus fix to makefile completion.

2013-07-11  Peter Stephenson  <p.stephenson@samsung.com>

	* users/17856: Completion/Command/Unix/_make: rewrite to use
	_arguments so as to make adding option handling easier.

2013-07-03  Peter Stephenson  <p.stephenson@samsung.com>

	* 31503: Doc/Zsh/contrib.yo, Functions/Misc/zmv: split words
	in program passed to zmv with -p and add -P for programs
	that don't understand the "--" convention.

2013-06-28  Clint Adams  <clint@zsh.org>

	* 31500: Completion/Debian/Command/_dput: dput-ng completion
	support from Sebastian Ramacher.

	* 31499: Completion/Debian/Command/_dcut: dcut completion
	from Sebastian Ramacher.

	* 31498: Completion/Debian/Command/_dak: complete files for
	subcommands that are not explicitly specified.

2013-06-27  Mikael Magnusson  <mikachu@gmail.com>

	* 31483: Call zrefresh() before unqueue()ing signals, was
	moved in 31174.

2013-06-18  Frank Terbeck  <ft@bewatermyfriend.org>

	* 31485: Functions/VCS_Info/Backends/VCS_INFO_get_data_git:
	vcs_info, git: Avoid error messages for `guilt' users

2013-06-13  Peter Stephenson  <p.w.stephenson@ntlworld.com>

	* 31465: Completion/compinit, Src/glob.c, Src/pattern.c: fix
	basic completion and globbing use of pattern disables.

	* 31444: Doc/Zsh/builtins.yo, Doc/Zsh/options.yo,
	Doc/zmacros.yo, Src/builtin.c, Src/exec.c, Src/options.c,
	Src/pattern.c, Src/zsh.h: Basic (not fully functional) code for
	enable/disable -p.

2013-06-13  Barton E. Schaefer  <schaefer@zsh.org>

	* 31474: Makefile.in, Src/zsh.mdd: create patchlevel.h correctly
	when running make in a separate build tree

2013-06-10  Peter Stephenson  <p.stephenson@samsung.com>

	* Hong Xu: 31462: .editorconfig: move comment to individual
	line.

	* Bruce Stephens (via Axel Beckert of Debian): 31459:
	Doc/ztexi.yo: alignment of zsh info menu entry is wrong.

2013-06-09  Barton E. Schaefer  <schaefer@zsh.org>

	* 31466: .cvsignore, .gitignore: Cause git and cvs to ignore
	one another.

	* 31205: Completion/Base/Widget/_complete_help:  Do not display
	"(eval)" as a tag context.

2013-06-01  Peter Stephenson  <p.w.stephenson@ntlworld.com>

	* 31441: Src/glob.c, Src/pattern.c, Src/zsh.h: use an array
	based on ZPC_* enum to decide which forms of pattern are enabled.

2013-05-30  Peter Stephenson  <p.stephenson@samsung.com>

	* 31436: Doc/Zsh/expn.yo: KSH_GLOB syntax does not
	support recursive directories.

2013-05-29  Peter Stephenson  <p.w.stephenson@ntlworld.com>

	* 31433: Completion/Unix/Command/_gzip: zcat -f doesn't
	need files with suffix .gz.

	* 31422: Doc/Zsh/calsys.yo, Functions/Calendar/age: better
	heuristic for timestamps in use of :file feature.

2013-05-22  Peter Stephenson  <p.w.stephenson@ntlworld.com>

	* 31405: Doc/Zsh/options.yo: weasel words about
	PRINT_EXIT_STATUS option.

2013-05-21  Peter Stephenson  <p.stephenson@samsung.com>

	* 31419: Src/Modules/stat.c: Add time zone and year to
	default time format with -s option to zstat.

	* 31418: Doc/Zsh/calsys.yo, Functions/Calendar/age:
	in "age" docs correct typo and note the feature that
	you can supply a file as a timestamp on the command line.

	* Stephane: 31417: Functions/Calendar/age: needs --
	to protect againts files starting with -.

2013-05-20  Barton Schaefer  <schaefer@zsh.org>

	* 31416: Src/builtin.c: upon "read" of a short line, assign all
	variables passed as arguments.

2013-05-14  Peter Stephenson  <p.stephenson@samsung.com>

	* unposted: Completion/Unix/Command/_perforce: Improve
	Perforce jobs completion to limit potentially huge output
	using jobview by default; fix quoting of arguments passed on
	to eval within _call_program.

2013-05-10  Peter Stephenson  <p.stephenson@samsung.com>

	* Richard Hartmann <richih.mailinglist@gmail.com>: 31389:
	Completion/X/Command/_mplayer: add .ogv.

	* Mihai Moldovan <ionic@ionic.de>: 31387: Src/zsh_system.h:
	unused functions when compiling with clang.

2013-05-05  Frank Terbeck  <ft@bewatermyfriend.org>

	* unposted: Src/exec.c: Revert "31372: Do not block SIGWINCH for
	child processes" as suggested by Bart.

	* 31376: Src/exec.c: Make sure every execve() is prefixed by
	winch_unblock()

2013-05-05  Bart Schaefer  <schaefer@zsh.org>

	* 31372: Src/exec.c: Do not block SIGWINCH for child processes

2013-05-05  Kenyon Ralph  <kenyon@kenyonralph.com>

	* 31371: Completion/Linux/Command/_brctl: _brctl: update brctl
	subcommands

2013-05-04  Peter Stephenson  <p.w.stephenson@ntlworld.com>

	* 31369: Completion/Base/Utility/_comp_locale: action if locale
	command is not usable.

2013-04-29  Bart Schaefer  <schaefer@zsh.org>

	* 31361: Src/init.c: handle negative optno ("no" prefix used)
	when storing options with parseopts_insert() for sticky contexts

	* 31353: Src/math.c: fix handling of floating point in ternary

	* 31350: Src/init.c, Src/input.c, Src/signals.h, Src/utils.c,
	Src/Zle/zle_main.c: block SIGWINCH nearly all the time, except
	when about to calculate prompts or do synchronous read, so
	syscalls are not interrupted by window size changes.

2013-04-29  Jun T  <takimoto-j@kba.biglobe.ne.jp>

	* 31357: Completion/Unix/Command/_cp: add support for Mac OS X

2013-04-29  Peter Stephenson  <p.stephenson@samsung.com>

	* 31356: Completion/Unix/Command/_subversion: typo noted by Bart.

	* 31355: Completion/Base/Utility/.distfiles,
	Completion/Base/Utility/_comp_locale,
	Completion/Unix/Command/_subversion: _comp_locale tries to
	sanitise locales but keep CTYPE; use this for subversion completion.

2013-04-25  Ramkumar Ramachandra  <artagnon@gmail.com>

	* 31288: Completion/Unix/Command/_git: _git: fix shortlog
	completer

2013-04-21  Ramkumar Ramachandra  <artagnon@gmail.com>

	* 31286: Completion/Unix/Command/_git: _git: add a couple of
	browsers

	* 31289: Completion/Unix/Command/_git: _git: branch.*.pushremote,
	remote.pushdefault

2013-04-20  Torstein Hegge  <hegge@resisty.net>

	* 31159: Completion/Unix/Command/_git: git: Pass prefix filter to
	ls-files even if it matches no files

2013-04-20  Jun T  <takimoto-j@kba.biglobe.ne.jp>

	* 31281: Completion/Unix/Command/_du: _du: add support for Mac OS
	X

2013-04-20  Bart Schaefer  <schaefer@zsh.org>

	* 31272: Src/Zle/compctl.c: avoid double free.

2013-04-16  Peter Stephenson  <p.stephenson@samsung.com>

	* Daniel Friesel: 31265: Completion/Unix/Command/_devtodo:
	improved option handling.

2013-04-13  Peter Stephenson  <p.w.stephenson@ntlworld.com>

	* unposted: .gitignore: ignore PDF and PS versions of intro file.

2013-04-12  Peter Stephenson  <p.w.stephenson@ntlworld.com>

	* 31263 (changed * to - for consistency with elsewhere):
	Doc/Zsh/mod_curses.yo: suppress texinfo warning by adding item
	arguments.

	* 31261: Doc/Zsh/compsys.yo, Doc/ztexi.yo: updates needed
	with latest texinfo.

2013-04-10  Peter Stephenson  <p.w.stephenson@ntlworld.com>

	* users/17754: Src/builtin.c: failing to retie an array
	and colon-separated scalar shouldn't be a fatal error.

2013-04-09  Peter Stephenson  <p.w.stephenson@ntlworld.com>

	* 31246: Makefile.in, Src/zsh.mdd: make a separate patch level
	header for releases.

2013-04-08  Peter Stephenson  <p.w.stephenson@ntlworld.com>

	* unposted: Completion/Unix/Command/.distfiles,
	Completion/Unix/Command/.distfiles: remove mention of files no
	longer there.

2013-04-07  Bart Schaefer  <schaefer@zsh.org>

	* 31234: Completion/Base/Widget/_complete_help: use an "always"
	block instead of "trap" to clean up various function overrides

2013-04-05  Frank Terbeck  <ft@bewatermyfriend.org>

	* 31174: Src/Zle/zle_main.c: 31174: zle: Make sure state changes
	are refreshed after init hook

	* 31172: Src/Zle/zle_main.c: 31172: Let vared define custom init
	and finish hooks

	* 31175: Doc/Zsh/zle.yo: 31175: Add documentation for the new -i
	and -f options of vared

	* 31221: Completion/Unix/Command/_git: Handle zero defined aliases
	better

	* 31222: Functions/Zle/down-line-or-beginning-search,
	Functions/Zle/up-line-or-beginning-search: Don't trigger
	warn_create_global

2013-04-04  Peter Stephenson  <p.stephenson@samsung.com>

	* 31203: Completion/Unix/Command/.distfiles,
	Completion/Unix/Command/_etags: new etags completion.

2013-02-18  Aaron Schrab  <aaron@schrab.com>

	* 07478c6b: Src/zsh.mdd: Generate patch level using `git describe`

2013-04-02  Peter Stephenson  <p.w.stephenson@ntlworld.com>

	* Jun T.: 31183: Src/Zle/zle_move.c: record old line rather than
	history line in vi-goto-mark.

2013-03-29  Mikael Magnusson  <mikachu@gmail.com>

	* 31182: Completion/Unix/Command/_awk: Allow sticked arguments.

2013-03-20  Peter Stephenson  <p.w.stephenson@ntlworld.com>

	* Han Pingtian: 31167 (with tweak):
	Completion/Unix/Command/_ssh: limit use of colons for detecting
	a remote path.

2013-03-19  Bart Schaefer  <schaefer@zsh.org>

	* 31158: Src/pattern.c: following a wildcard with a repetition
	produces a bad pattern error instead of an unbounded search

2013-03-17  Peter Stephenson  <p.w.stephenson@ntlworld.com>

	* 31156: Completion/Zsh/Context/_math,
	Completion/Zsh/Context/_zcalc_line, Completion/Zsh/Type/.distfile,
	Completion/Zsh/Type/_math_params,
	Completion/Zsh/Type/_module_math_func,
	Completion/Zsh/Type/_user_math_func: improved math context
	completion: functions.

	* 31155: Doc/Zsh/contrib.yo, Functions/Misc/zcalc: minor
        extra zcalc features and documentation.

2013-03-15  Peter Stephenson  <p.w.stephenson@ntlworld.com>

	* 31154: Doc/Zsh/contrib.yo, Functions/Misc/zcalc: make zcalc
	understand continuation lines using backslash.

2013-03-14  Peter Stephenson  <p.w.stephenson@ntlworld.com>

	* 31151: Pavol Juhas: complete (C etc) tags better
	when file system is not case sensitive.

2013-03-13  Mikael Magnusson  <mikachu@gmail.com>

	* unposted: Doc/Zsh/contrib.yo: Also adjust a mention of psvar
	in the vcs info documentation.

	* 31140: Src/math.c: when the math recursion limit is hit, make
	sure to not leave *ep pointing nowhere, which caused a crash
	sometimes. Also print the token that we refused to evaluate
	because of the limit.

2013-03-13  Peter Stephenson  <p.w.stephenson@ntlworld.com>

	* unposted, c.f. thread from 31144: Doc/Zsh/params.yo: all psvar
	entries can be shown in prompts nowadays.

2013-03-10  Peter Stephenson  <p.w.stephenson@ntlworld.com>

	* 31141: Src/exec.c, Test/A04redirect.ztst: NO_CLOBBER for {fd}
	syntax should only apply if $fd is exactly an fd and nothing
	else.

2013-03-10  Mikael Magnusson  <mikachu@gmail.com>

	* 30496: Src/prompt.c: Parse argument to %F and %K as prompt
	sequences. This allows constructs like %F{%3v} to use $psvar[3]
	for the color.

	* 30490: Completion/Unix/Command/_java: Complete files for the
	-keystore argument.

	* 30639: Functions/VCS_Info/Backends/VCS_INFO_get_data_git:
	Add support for showing the current action is cherry-pick (happens
	when cherry-picking a range).

	* 31136: Functions/VCS_Info/Backends/VCS_INFO_get_data_git:
	just set parameters instead of passing over a pipe.

2013-03-05  Peter Stephenson  <p.w.stephenson@ntlworld.com>

	* users/17666: Doc/Zsh/contrib.yo, Functions/Misc/zcalc: -f
	option to zcalc sets FORCE_FLOAT.

	* users/17665: Doc/Zsh/options.yo, Src/math.c, Src/options.c,
	Src/zsh.h, Test/C01arith.ztst: add FORCE_FLOAT option.

2013-02-27  Oliver Kiddle <opk@zsh.org>

	* 31076: Completion/Linux/Command/_yast,
	Completion/Unix/Type/_pids, Completion/Unix/Type/_pdf:
	fix cases of more than one completion function for a command

	* 31077: Completion/Unix/Command/_sort: update for new
	options in GNU sort

	* c.f. 31071: Completion/Unix/Type/_postscript,
	Completion/Unix/Command/_psutils: remove duplicate _osc and
	rename _ps to avoid name clash

2013-02-22  Peter Stephenson  <p.w.stephenson@ntlworld.com>

	* 31061: Completion/Zsh/Command/_typeset: "functions" completion
	takes account of options already on the command line.

	* 31060: Src/builtin.c: "+" before a flag for "functions" or
	"autoload" should suppress display of function body.

2013-02-21  Oliver Kiddle <opk@zsh.org>

	* 31058: Completion/Zsh/Command/_fc, Completion/Unix/Command/_cut,
	Completion/Unix/Command/_sed, Completion/Unix/Command/_wget,
	Completion/Unix/Command/_xmlsoft: add options from newer
	versions of some commands to completion functions

2013-02-19  Peter Stephenson  <p.w.stephenson@ntlworld.com>

	* 31055: Completion/compaudit: missing '$' in search of /proc
	file system.

2013-02-12  Oliver Kiddle <opk@zsh.org>

	* 31041: Test/comptest, Test/X02zlevi.ztst: add support for
	testing line editor widgets from the test suite

	* unposted: Etc/zsh-development-guide: remove duplication in
	git guidelines

2013-02-09  Oliver Kiddle <opk@zsh.org>

	* Morita Sho: 31038: Completion/Unix/Type/_terminals:
	add location of terminfo entries on Debian

	* 31037: Src/Zle/zle_move.c: return to previous position
	with vi-goto-mark using `` or ''

2013-02-07  Peter Stephenson  <p.w.stephenson@ntlworld.com>

	*  Wieland Hoffmann: 31030: Completion/X/Command/_mplayer:
	improve label for selected files.

	*  Wieland Hoffmann: 31029: README: correct directory.

	* Han Pingtian: 31027: Completion/Unix/Type/_files: remove
	the -g's from the glob options.

2013-02-03  Peter Stephenson  <p.w.stephenson@ntlworld.com>

	* Eric P. Mangold: c.f. 31016
	http://twistedmatrix.com/trac/browser/trunk/twisted/python/twisted-completion.zsh?format=txt:
	completion for twisted using internally generated completion.

2013-02-01  Peter Stephenson  <p.w.stephenson@ntlworld.com>

	* 31015: Completion: compaudit: where we can find who owns the
	zsh executable, allow the same owner to own completion files.

2013-02-01  Mikael Magnusson  <mikachu@gmail.com>

	* unposted: Fix _prove completer commit.

2013-01-29  Peter Stephenson  <p.w.stephenson@ntlworld.com>

	* Jesper Nygårds: 31012: Completion/Unix/Command/_gradle:
	updates.

	* Dmitry Roshchin: 31008: Completion/openSUSE/Command/_zypper,
	Completion/openSUSE/Command/_osc: updates.

2013-01-26  Bart Schaefer  <schaefer@zsh.org>

	* 31000: Doc/Zsh/contrib.yo: fix typo in example.

2013-01-24  Peter Stephenson  <p.w.stephenson@ntlworld.com>

	* users/17608: Doc/Zsh/contrib.yo,
	Functions/Zle/modify-current-argument: use function to modify
	current command line argument.

2013-01-22  Peter Stephenson  <p.stephenson@samsung.com>

	* 30993: Src/subst.c, Test/D04parameter.ztst: parameter
	modifiers :wq operating on an empty string crashed the shell.
	The shell isn't supposed to crash.

2013-01-20  Oliver Kiddle <opk@zsh.org>

	* 30987: Completion/X/Command/_xrandr: only call xrandr when
	necessary and use _call_program

2013-01-14  Peter Stephenson  <p.stephenson@samsung.com>

	* 30960: Alexey Bezhan: Completion/Unix/Command/_django:
	compatibility issue.

2013-01-10  Peter Stephenson  <p.w.stephenson@ntlworld.com>

	* 30958: Jeremy Mates: Completion/Unix/Command/_prove,
	Completion/Unix/Command/.distfiles: new completion.

2013-01-07  Bart Schaefer  <schaefer@zsh.org>

	* unposted (see 30952): Src/builtin.c: tweak to 30949 to fix the
	buffer pointer.

2013-01-06  Bart Schaefer  <schaefer@zsh.org>

	* 30949: Src/builtin.c: restore "read -q" behavior lost by 27188.

2013-01-05  Peter Stephenson  <p.w.stephenson@ntlworld.com>

	* 30946: Robert Kovacsics: Completion/X/Command/_xrandr: use
	command to generate completions.

2013-01-04  Peter Stephenson  <p.stephenson@samsung.com>

	* 30941: Completion/bashcompinit: scalars giving status of bash
	completion should be exported for external programmes.

2013-01-03  Bart Schaefer  <schaefer@zsh.org>

	* users/17524: Doc/Zsh/expn.yo: misc. parameter flag clarifications.

2013-01-03  Peter Stephenson  <pws@csr.com>

	* unposted: Config/version.mk: update version to 5.0.2-dev-0
	to avoid clash with release.

2012-12-21  Peter Stephenson  <p.w.stephenson@ntlworld.com>

	* unposted: README, Config/version.mk, Etc/FAQ.yo: release
	5.0.2.

2012-12-21  Peter Stephenson  <pws@csr.com>

	* 30930: Src/parse.c, Test/D03procsubst.ztst: anonymous
	functions shouldn't be marked as simple; this prevented process
	based features from working in their arguments.

2012-12-20  Peter Stephenson  <p.w.stephenson@ntlworld.com>

	* unposted: Config/version.mk: zsh 5.0.1.

2012-12-18  Oliver Kiddle <opk@zsh.org>

	* 30877: Etc/zsh-development-guide: document git workflow

2012-12-18  Peter Stephenson  <pws@csr.com>

	* 30914: mkinstalldirs: default mode for installation
	directories is 755.

2012-12-17  Phil Pennock  <pdpennock@users.sourceforge.net>

	* 30901, 30906: Etc/zsh-development-guide: document git usage,
	update patch descriptions, mention editorconfig.

2012-12-16  Peter Stephenson  <p.w.stephenson@ntlworld.com>

	* unposted: README, Config/version.mk, Etc/FAQ.yo,
	Completion/Base/Utility/.distfiles,
	Completion/Unix/Command/.distfiles,
	Completion/Unix/Type/.distfiles, for 5.0.0-test-1.

	* unposted: Src/utils.c: missing mod_export.

2012-12-13  Peter Stephenson  <pws@csr.com>

	* 30876: Src/exec.c, Test/A06assign.ztst, Test/C03traps.ztst:
	obscure failures to process non-zero return values could result
	from optimising a list to a simple command.

2012-12-08  Bart Schaefer  <schaefer@zsh.org>

	* users/17445: Src/math.c, Test/C01arith.ztst: fix handling of
	leading zeroes in floating point.

2012-11-20  Oliver Kiddle <opk@zsh.org>

	* 30811: Completion/Linux/Command/_btrfs,
	Completion/Unix/Command/_mount: new completion for btrfs and
	complete btrfs and ext4 mount options and new linux mount flags

2012-11-16  Vin Shelton  <acs@xemacs.org>

	* users/16865: Doc/Zsh/grammar.yo: Added missing menu item for Errors.

2012-11-18  Bart Schaefer  <schaefer@zsh.org>

	* users/17042: Src/jobs.c: don't stomp the environment in "jobs -Z"
	unless we've first copied it to new memory.

2012-11-16  Oliver Kiddle <opk@zsh.org>

	* 30802: Completion/Unix/Command/_find: add new command switches

	* 30801: Completion/X/Command/_urxvt, Completion/X/Type/_xft_fonts:
	fix font completion for newer fontconfig & update urxvt completion

2012-11-15  Peter Stephenson  <p.w.stephenson@ntlworld.com>

	* 30789: Doc/Zsh/grammar.yo, Doc/Zsh/options.yo, Src/hist.c,
	Src/init.c, Src/options.c, Src/zsh.h, Test/A04redirect.zsh:  add
	CONTINUE_ON_ERROR option for compatibility but turn it off:
	scripts exit on an error instead of returning to the top-level
	like interactive shells.

	* 30800: Michal Halenka: Completion/Unix/Command/_arping: fix
	option.

2012-11-12  Oliver Kiddle <opk@zsh.org>

	* 30795: Completion/Unix/Command/_xz,
	Completion/Unix/Command/_bzip2: new xz completion, new bzip2 options

	* 30794: Completion/Unix/Command/_irssi,
	Completion/Unix/Command/_mutt: update for new options

2012-11-11  Oliver Kiddle <opk@zsh.org>

	* 30793: Completion/Unix/Command/_getent,
	Completion/Unix/Command/_iconv, Completion/Unix/Command/_ldd:
	account for eglibc in _pick_variant patterns

2012-11-08  Bart Schaefer  <schaefer@zsh.org>

	* 30786: Src/builtin.c: do not enter interactive history editing
	or command execution if "fc" is called from a ZLE widget.

2012-11-08  Peter Stephenson  <pws@csr.com>

	* 30783: Src/lex.c: we don't want leading "="'s to be active when
	tokenising strings that aren't going to be treated as command
	line arguments.

	* 30780: Doc/Zsh/builds.yo: document that set -o failures are
	hard but setopt failures are soft.

2012-11-07  Oliver Kiddle <opk@zsh.org>

	* Benjamin R. Haskell: 30737: Completion/Unix/Command/_git:
	make custom completion functions for git aliases easier

	* users/17382: Completion/Unix/Type/_remote_files,
	Completion/Unix/Command/_vim, Completion/Unix/Command/_git,
	Completion/Unix/Type/_urls: complete URLs for vim and make
	_remote_files more consistent with _files

2012-10-25  Peter Stephenson  <p.w.stephenson@ntlworld.com>

	* 30735: Src/parse.c: array assignments aren't simple because
	they can contain process substitutions.

2012-10-19  Peter Stephenson  <pws@csr.com>

	* Roman Kaminski: 30738: Completion/Unix/Command/_bzr: send
	command.

	* Greg Bouzakis: 30741: Completion/Unix/Command/_systemd: add
	suspend command.

	* unposted: Doc/Zsh/expn.yo: further splitting clarifications.

2012-10-18  Peter Stephenson  <pws@csr.com>

	* 30740: Doc/Zsh/expn.yo: add example of process substitution
	with anonymous function.

	* c.f. users/17330: Doc/Zsh/expn.yo: fix reference to splitting
	rule in parameter expansion rules.

2012-10-11  Peter Stephenson  <p.w.stephenson@ntlworld.com>

	* 30726: Doc/Zsh/builtins.yo, Src/builtin.c, Src/exec.c,
	Src/hashtable.c, Src/init.c, Src/options.c, Src/parse.c,
	Src/signals.c, Src/zsh.h, Src/Modules/parameter.c,
	Test/B07emulate.ztst: extend 30722 to handle the case
	where shell options passed to the emulate command need
	propagating to sticky emulation.

2012-10-11  Peter Stephenson  <pws@csr.com>

	* 30724: Src/exec.c, Src/jobs.c: shell code optimised to use
	execsimple() doesn't have a valid thisjob.

2012-10-09  Peter Stephenson  <pws@csr.com>

	* users/17318: Src/Zle/zle_utils.c: don't increment the undo
	change number for every variable read, only the first in a row.

	* users/17314: Src/Zle/zle_utils.c: ensure an undo change number
	uniquely specifies a point in editing history by incrementing
	the value returned by the variable.

	* unposted: Src/builtin.c: fix trivial typo with "functions +T".

2012-10-07  Peter Stephenson  <p.w.stephenson@ntlworld.com>

	* 30722: Src/builtin.c, Src/exec.c, Src/init.c, Src/options.c,
	Src/Modules/parameter.c, Test/B07emulate.ztst: fix some cases
	where options or emulations were not propagated properly
	from the emulate command.

	* 30718: README, Doc/Zsh/builtins.yo, Src/builtin.c,
	Test/C04funcdef.ztst: emulate command evaluations should apply
	sticky emulation to autoloads, too.

2012-10-07  Oliver Kiddle <opk@zsh.org>

	* unposted: Completion/Unix/Command/_webbrowser,
	Completion/Unix/Type/_pspdf: add evince, zathura, dwb

	* 30714: Completion/X/Command/_xclip: complete files,-t,-f for xclip

2012-10-05  Peter Stephenson  <p.w.stephenson@ntlworld.com>

	* 30716: Src/options.c: IGNORECLOSEBRACES should be an emulation
	option since it changes what syntax is valid.

	* 30715: Src/init.c, Src/lex.c, Src/parse.c, Src/subst.c,
	Src/zsh.h, Src/Zle/zle_tricky.c: use a named enum for
	lexical tokens.

2012-10-03  Peter Stephenson  <p.w.stephenson@ntlworld.com>

	* users/17305: Doc/Zsh/expn.yo: fix documentation for ordering
	of word splitting and improve (z) and (Z) documentation.

	* users/17310: Doc/Zsh/params.yo, Src/lex.c, Test/A04redirect.ztst,
	Test/D06subscript.ztst: back off users/17304 owing to problem
	with [ command, document problem, and test the case that needs
	to work.

2012-10-02  Peter Stephenson  <pws@csr.com>

	* users/17304: Src/lex.c, Test/D06subscript.ztst: angle brackets
	aren't associated with special parsing inside square brackets.

2012-09-30  Peter Stephenson  <p.w.stephenson@ntlworld.com>

	* Aaron Schrab: 30712: .editorconfig: multi-editor specification
	of editing formats.

	* Aaron Schrab: 30711: Completion/Unix/Type/_bind_addresses:
	improved IPv6 completion.

	* Aaron Schrab: 30710: Completion/Unix/Command/_perldoc: updates.

2012-09-29  Frank Terbeck  <ft@bewatermyfriend.org>

	* Seth House: 30702: Doc/Zsh/contrib.yo,
	Functions/VCS_Info/Backends/VCS_INFO_get_data_hg: Removed --debug
	flag from the hg vcs_info backend

	* Seth House: 30701: Misc/vcs_info-examples: Added an hg hook
	example to restore the 40-char hash

	* Baptiste Daroussin: 30703:
	Functions/VCS_Info/Backends/VCS_INFO_detect_fossil: Fix fossil
	detection on unix

2012-09-28  Oliver Kiddle <opk@zsh.org>

	* 30697: Completion/Unix/Command/_dbus: new completion definition

2012-09-21  Peter Stephenson  <p.w.stephenson@ntlworld.com>

	* 30692: Completion/Unix/Type/_path_files, Doc/Zsh/builtins.yo,
	Src/builtin.c: allow autoload +X -m to work; change _path_files
	so it works on that.

2012-09-21  Peter Stephenson  <pws@csr.com>

	* 30687 (typo fixed): Doc/Zsh/params.yo, Src/jobs.c: don't
	REPORTTIME if zleactive (but time keyword is allowed).

2012-09-15  Peter Stephenson  <p.w.stephenson@ntlworld.com>

	* Александр Балезин: 30667: Completion/Unix/Command/_ip: add
	addrlabl subcommand.

2012-09-11  Peter Stephenson  <pws@csr.com>

	* unposted: NEWS: refer to some newly added features.

	* 30647, 30649: Doc/Zsh/arith.yo, Src/math.c, Src/utils.c,
	Test/C01arith.ztst: allow underscores in numeric constants
	within math evaluation.

2012-09-09  Peter Stephenson  <p.w.stephenson@ntlworld.com>

	* Jun T.: 30664: configure.ac: fix some Yodl version issues.

2012-09-08  Peter Stephenson  <p.w.stephenson@ntlworld.com>

	* users/17236: Src/builtin.c: r and other fc output didn't
	unmetafy when listing to a file other than stdout.

2012-09-06  Peter Stephenson  <p.w.stephenson@ntlworld.com>

	* 30656: Src/math.c: treat dividing by -1 the same as
	multiplying by it to get around SIGFPE.

2012-09-05  Peter Stephenson  <pws@csr.com>

	* Jun T.: 30658: Completion/Unix/Command/_uniq: more options.

	* Silas Silva: users/17223: Completion/Unix/Command/_lp:
	page-ranges option.

2012-09-03  Peter Stephenson  <pws@csr.com>

	* users/17213: Completion/Base/Completer/_user_expand,
	Doc/Zsh/compsys.yo: allow REPLY to pass a description for an
	expansion.

2012-08-27  Peter Stephenson  <p.w.stephenson@ntlworld. com>

	* Oliver (olipro): 30643: Completion/Linux/Command/_ipset:
	completion update.

2012-08-25  Peter Stephenson  <p.w.stephenson@ntlworld.com>

	* John Stahara: 30641: Src/Zle/zle_keymap.c: bindkey -N
	error report is misleading when copying keymap.

2012-08-23  Peter Stephenson  <p.w.stephenson@ntlworld.com>

	* Jun T: 30640 (plus additional comment): Src/zsh.h,
	Src/compat.c: MacOS doesn't define __STDC_ISO_10646__ but we
	need the replacement wcwidth() anyway.

2012-08-23  Peter Stephenson  <pws@csr.com>

	* Aaron Schrab: 30636: Completion/Unix/Command/_telnet:
	telnet-ssl options.

	* Aaron Schrab: 30637: Completion/Unix/Command/_telnet: -b option

	* Aaron Schrab: 30638: Completion/Unix/Command/_telnet: IPv4
	and IPv6 options.

2012-08-21  Peter Stephenson  <p.w.stephenson@ntlworld.com>

	* users/17211: Completion/Unix/Type/_files, Doc/Zsh/compsys.yo:
	new recursive-files style.

	* 30633: Doc/Zsh/builtins.yo, Src/builtin.c, Src/exec.c,
	Src/hashtable.c, Src/options.c, Src/subst.c, Src/zsh.h:
	"functions -T" traces only marked function and not called
	functions unless also marked.

2012-08-20  Peter Stephenson  <pws@csr.com>

	* Stepan Koltsov: 30634: Functions/Misc/zmv: use (q-) quoting
	for output for clarity.

2012-08-17  Peter Stephenson  <pws@csr.com>

	* Stepan Koltsov: 30632
	(https://raw.github.com/stepancheg/zsh/bfa81caaac44dacfa05adb77f61526ea90346219/Completion/Unix/Command/_clay):
	Completion/Unix/Command/_clay,
	Completion/Unix/Command/.distfiles:
	new completion.

	* Stepan Koltsov: 30632
	(https://github.com/stepancheg/zsh/commit/b0f1427e4983be6dfdc07ccaf86f153d5f9959b9.patch):
	Completion/Unix/Command/_gcc: aliases and clang-specific flags.

	* 30629 plus unposted formatting improvements:
	Doc/Zsh/builtins.yo, Src/Builtins/rlimits.c: more complete
	handling for socket buffer size limit (NetBSD) plus formatting
	and consistency changes (kb -> kbytes everywhere in ulimit
	output, K-bytes to kilobytes everywhere in documentation).

	* 30627: configure.ac, Doc/Zsh/builtins.yo,
	Src/Builtins/rlimits.awk, Src/Builtins/rlimits.c:
	support RLIMIT_NTHR as on NetBSD.

2012-08-16  Peter Stephenson  <pws@csr.com>

	* 30619: Doc/Zsh/builtins.yo, Src/builtin.c,
	Test/B02typeset.ztst: repeat "typeset -T" with same two first
	arguments is not an error.

	* 30617: Src/prototypes.h, Src/zsh_system.h: rationalise
	replacement of tgoto() prototype which could appear twice
	inconsistently.

2012-08-14  Peter Stephenson  <p.w.stephenson@ntlworld.com>

	* unposted: Etc/relnote_5.0.0.txt, Etc/.distfiles: add.

	* unposted: Etc/Changelog-4.3, Etc/ChangeLog-5.0,
	Etc/.distfiles: rename

2012-08-13  Peter Stephenson  <p.w.stephenson@ntlworld.com>

	* unposted: ChangeLog, Etc/ChangeLog-5.0: move changes up
	to 5.0 into subdirectory.

	* Michal Halenka: 30608: Completion/Unix/Command/_ip: del rather
	delete tunnel.

2012-08-13  Peter Stephenson  <pws@csr.com>

	* Jesse Weinstein: 30607: Doc/Makefile.in: fix ancient
	dependency problem with moved Yodl files.

	* Aaron Schrab: 30604: Src/Zle/zle_move.c: make repeating vi skip
	character useful by ignoring character just matched.

	* Aaron Schrab: 30603: Src/Zle/zle_move.c: repeating vi skip
	characters commands caused bad positioning.

2012-08-07  Peter Stephenson  <p.w.stephenson@ntlworld.com>

	* cat_in_136: 17200: Completion/Unix/Command/.distfiles,
	Completion/Unix/Command/_lha, Completion/Unix/Command/_nkf: new
	completions.  nkf is a Kanji code converter.

	* YAMAMOTO Takashi: 30599: Src/compat.c, Src/zsh.h: don't
	use the replacement wcwidth if not ISO-10646 as the assumptions
	it makes probably won't work.

2012-07-27  Peter Stephenson  <p.w.stephenson@ntlworld.com>

	* 30590: Doc/Makefile.in, Doc/.distfiles: work around problem
	turning intro.ms into PDF.

	* unposted: relabel as 5.0.0-dev-0.

2012-07-23  Geoff Wing  <gcw@zsh.org>

	* unposted: Doc/Zsh/ftp_sites.yo: Remove unavailable sites

2012-07-21  Peter Stephenson  <p.w.stephenson@ntlworld.com>

	* unposted: update for 5.0.0 release.<|MERGE_RESOLUTION|>--- conflicted
+++ resolved
@@ -1,15 +1,13 @@
-<<<<<<< HEAD
 2013-09-08  Peter Stephenson  <p.w.stephenson@ntlworld.com>
 
 	* 31711: Doc/Zsh/contrib.yo, Functions/MIME/zsh-mime-handler:
 	add execute-never style for MIME handler for files on alien file
 	systems.
-=======
+
 2013-09-07  Luka Perkov  <luka@openwrt.org>
 
 	* 31708: Completion/Unix/Command/_git: _git: add --fixup and
 	--squash options to commit
->>>>>>> c7213566
 
 2013-09-06  Peter Stephenson  <p.w.stephenson@ntlworld.com>
 
